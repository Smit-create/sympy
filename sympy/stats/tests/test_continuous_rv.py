from sympy import (Symbol, Abs, exp, S, N, pi, simplify, Interval, erf, erfc, Ne,
                   Eq, log, lowergamma, uppergamma, Sum, symbols, sqrt, And, gamma, beta,
<<<<<<< HEAD
                   Piecewise, Integral, sin, cos, tan, atan, besseli, factorial, binomial,
=======
                   Piecewise, Integral, sin, cos, atan, besseli, factorial, binomial,
>>>>>>> 96925f54
                   floor, expand_func, Rational, I, re, im, lambdify, hyper, diff, Or, Mul)
from sympy.core.compatibility import range
from sympy.external import import_module
from sympy.functions.special.error_functions import erfinv
from sympy.sets.sets import Intersection, FiniteSet
from sympy.stats import (P, E, where, density, variance, covariance, skewness,
                         given, pspace, cdf, characteristic_function, ContinuousRV, sample,
                         Arcsin, Benini, Beta, BetaPrime, Cauchy,
                         Chi, ChiSquared,
                         ChiNoncentral, Dagum, Erlang, Exponential,
                         FDistribution, FisherZ, Frechet, Gamma, GammaInverse,
                         Gompertz, Gumbel, Kumaraswamy, Laplace, Logistic,
                         LogNormal, Maxwell, Nakagami, Normal, Pareto,
                         QuadraticU, RaisedCosine, Rayleigh, ShiftedGompertz,
                         StudentT, Trapezoidal, Triangular, Uniform, UniformSum,
                         VonMises, Weibull, WignerSemicircle, correlation,
                         moment, cmoment, smoment, quantile)
from sympy.stats.crv_types import NormalDistribution
from sympy.stats.joint_rv import JointPSpace
from sympy.utilities.pytest import raises, XFAIL, slow, skip
from sympy.utilities.randtest import verify_numerically as tn

oo = S.Infinity

x, y, z = map(Symbol, 'xyz')


def test_single_normal():
    mu = Symbol('mu', real=True, finite=True)
    sigma = Symbol('sigma', real=True, positive=True, finite=True)
    X = Normal('x', 0, 1)
    Y = X*sigma + mu

    assert simplify(E(Y)) == mu
    assert simplify(variance(Y)) == sigma**2
    pdf = density(Y)
    x = Symbol('x')
    assert (pdf(x) ==
            2**S.Half*exp(-(mu - x)**2/(2*sigma**2))/(2*pi**S.Half*sigma))

    assert P(X**2 < 1) == erf(2**S.Half/2)
    assert quantile(Y)(x) == Intersection(S.Reals, FiniteSet(sqrt(2)*sigma*(sqrt(2)*mu/(2*sigma) + erfinv(2*x - 1))))
    assert E(X, Eq(X, mu)) == mu


@XFAIL
def test_conditional_1d():
    X = Normal('x', 0, 1)
    Y = given(X, X >= 0)

    assert density(Y) == 2 * density(X)

    assert Y.pspace.domain.set == Interval(0, oo)
    assert E(Y) == sqrt(2) / sqrt(pi)

    assert E(X**2) == E(Y**2)


def test_ContinuousDomain():
    X = Normal('x', 0, 1)
    assert where(X**2 <= 1).set == Interval(-1, 1)
    assert where(X**2 <= 1).symbol == X.symbol
    where(And(X**2 <= 1, X >= 0)).set == Interval(0, 1)
    raises(ValueError, lambda: where(sin(X) > 1))

    Y = given(X, X >= 0)

    assert Y.pspace.domain.set == Interval(0, oo)


@slow
def test_multiple_normal():
    X, Y = Normal('x', 0, 1), Normal('y', 0, 1)
    p = Symbol("p", positive=True)

    assert E(X + Y) == 0
    assert variance(X + Y) == 2
    assert variance(X + X) == 4
    assert covariance(X, Y) == 0
    assert covariance(2*X + Y, -X) == -2*variance(X)
    assert skewness(X) == 0
    assert skewness(X + Y) == 0
    assert correlation(X, Y) == 0
    assert correlation(X, X + Y) == correlation(X, X - Y)
    assert moment(X, 2) == 1
    assert cmoment(X, 3) == 0
    assert moment(X + Y, 4) == 12
    assert cmoment(X, 2) == variance(X)
    assert smoment(X*X, 2) == 1
    assert smoment(X + Y, 3) == skewness(X + Y)
    assert E(X, Eq(X + Y, 0)) == 0
    assert variance(X, Eq(X + Y, 0)) == S.Half
    assert quantile(X)(p) == sqrt(2)*erfinv(2*p - S.One)

def test_symbolic():
    mu1, mu2 = symbols('mu1 mu2', real=True, finite=True)
    s1, s2 = symbols('sigma1 sigma2', real=True, finite=True, positive=True)
    rate = Symbol('lambda', real=True, positive=True, finite=True)
    X = Normal('x', mu1, s1)
    Y = Normal('y', mu2, s2)
    Z = Exponential('z', rate)
    a, b, c = symbols('a b c', real=True, finite=True)

    assert E(X) == mu1
    assert E(X + Y) == mu1 + mu2
    assert E(a*X + b) == a*E(X) + b
    assert variance(X) == s1**2
    assert simplify(variance(X + a*Y + b)) == variance(X) + a**2*variance(Y)

    assert E(Z) == 1/rate
    assert E(a*Z + b) == a*E(Z) + b
    assert E(X + a*Z + b) == mu1 + a/rate + b


def test_cdf():
    X = Normal('x', 0, 1)

    d = cdf(X)
    assert P(X < 1) == d(1).rewrite(erfc)
    assert d(0) == S.Half

    d = cdf(X, X > 0)  # given X>0
    assert d(0) == 0

    Y = Exponential('y', 10)
    d = cdf(Y)
    assert d(-5) == 0
    assert P(Y > 3) == 1 - d(3)

    raises(ValueError, lambda: cdf(X + Y))

    Z = Exponential('z', 1)
    f = cdf(Z)
    z = Symbol('z')
    assert f(z) == Piecewise((1 - exp(-z), z >= 0), (0, True))


def test_characteristic_function():
    X = Uniform('x', 0, 1)

    cf = characteristic_function(X)
    assert cf(1) == -I*(-1 + exp(I))

    Y = Normal('y', 1, 1)
    cf = characteristic_function(Y)
    assert cf(0) == 1
    assert simplify(cf(1)) == exp(I - S(1)/2)

    Z = Exponential('z', 5)
    cf = characteristic_function(Z)
    assert cf(0) == 1
    assert simplify(cf(1)) == S(25)/26 + 5*I/26


def test_sample_continuous():
    z = Symbol('z')
    Z = ContinuousRV(z, exp(-z), set=Interval(0, oo))
    assert sample(Z) in Z.pspace.domain.set
    sym, val = list(Z.pspace.sample().items())[0]
    assert sym == Z and val in Interval(0, oo)
    assert density(Z)(-1) == 0


def test_ContinuousRV():
    x = Symbol('x')
    pdf = sqrt(2)*exp(-x**2/2)/(2*sqrt(pi))  # Normal distribution
    # X and Y should be equivalent
    X = ContinuousRV(x, pdf)
    Y = Normal('y', 0, 1)

    assert variance(X) == variance(Y)
    assert P(X > 0) == P(Y > 0)


def test_arcsin():
    from sympy import asin

    a = Symbol("a", real=True)
    b = Symbol("b", real=True)

    X = Arcsin('x', a, b)
    assert density(X)(x) == 1/(pi*sqrt((-x + b)*(x - a)))
    assert cdf(X)(x) == Piecewise((0, a > x),
                            (2*asin(sqrt((-a + x)/(-a + b)))/pi, b >= x),
                            (1, True))


def test_benini():
    alpha = Symbol("alpha", positive=True)
    beta = Symbol("beta", positive=True)
    sigma = Symbol("sigma", positive=True)

    X = Benini('x', alpha, beta, sigma)
    assert density(X)(x) == ((alpha/x + 2*beta*log(x/sigma)/x)
                          *exp(-alpha*log(x/sigma) - beta*log(x/sigma)**2))

    alpha = Symbol("alpha", positive=False)
    raises(ValueError, lambda: Benini('x', alpha, beta, sigma))

    beta = Symbol("beta", positive=False)
    raises(ValueError, lambda: Benini('x', alpha, beta, sigma))

    alpha = Symbol("alpha", positive=True)
    raises(ValueError, lambda: Benini('x', alpha, beta, sigma))

    beta = Symbol("beta", positive=True)
    sigma = Symbol("sigma", positive=False)
    raises(ValueError, lambda: Benini('x', alpha, beta, sigma))


def test_beta():
    a, b = symbols('alpha beta', positive=True)

    B = Beta('x', a, b)

    assert pspace(B).domain.set == Interval(0, 1)

    dens = density(B)
    x = Symbol('x')
    assert dens(x) == x**(a - 1)*(1 - x)**(b - 1) / beta(a, b)

    assert simplify(E(B)) == a / (a + b)
    assert simplify(variance(B)) == a*b / (a**3 + 3*a**2*b + a**2 + 3*a*b**2 + 2*a*b + b**3 + b**2)

    # Full symbolic solution is too much, test with numeric version
    a, b = 1, 2
    B = Beta('x', a, b)
    assert expand_func(E(B)) == a / S(a + b)
    assert expand_func(variance(B)) == (a*b) / S((a + b)**2 * (a + b + 1))


def test_betaprime():
    alpha = Symbol("alpha", positive=True)
    betap = Symbol("beta", positive=True)

    X = BetaPrime('x', alpha, betap)
    assert density(X)(x) == x**(alpha - 1)*(x + 1)**(-alpha - betap)/beta(alpha, betap)

    alpha = Symbol("alpha", positive=False)
    raises(ValueError, lambda: BetaPrime('x', alpha, betap))

    alpha = Symbol("alpha", positive=True)
    betap = Symbol("beta", positive=False)
    raises(ValueError, lambda: BetaPrime('x', alpha, betap))


def test_cauchy():
    x0 = Symbol("x0")
    gamma = Symbol("gamma", positive=True)
    p = Symbol("p", positive=True)

    X = Cauchy('x', x0, gamma)
    assert density(X)(x) == 1/(pi*gamma*(1 + (x - x0)**2/gamma**2))
    assert cdf(X)(x) == atan((x - x0)/gamma)/pi + S.Half
<<<<<<< HEAD
    assert quantile(X)(p) == gamma*tan(pi*(p - S.Half)) + x0
=======
    assert diff(cdf(X)(x), x) == density(X)(x)
>>>>>>> 96925f54

    gamma = Symbol("gamma", positive=False)
    raises(ValueError, lambda: Cauchy('x', x0, gamma))


def test_chi():
    k = Symbol("k", integer=True)

    X = Chi('x', k)
    assert density(X)(x) == 2**(-k/2 + 1)*x**(k - 1)*exp(-x**2/2)/gamma(k/2)

    k = Symbol("k", integer=True, positive=False)
    raises(ValueError, lambda: Chi('x', k))

    k = Symbol("k", integer=False, positive=True)
    raises(ValueError, lambda: Chi('x', k))

def test_chi_noncentral():
    k = Symbol("k", integer=True)
    l = Symbol("l")

    X = ChiNoncentral("x", k, l)
    assert density(X)(x) == (x**k*l*(x*l)**(-k/2)*
                          exp(-x**2/2 - l**2/2)*besseli(k/2 - 1, x*l))

    k = Symbol("k", integer=True, positive=False)
    raises(ValueError, lambda: ChiNoncentral('x', k, l))

    k = Symbol("k", integer=True, positive=True)
    l = Symbol("l", positive=False)
    raises(ValueError, lambda: ChiNoncentral('x', k, l))

    k = Symbol("k", integer=False)
    l = Symbol("l", positive=True)
    raises(ValueError, lambda: ChiNoncentral('x', k, l))


def test_chi_squared():
    k = Symbol("k", integer=True)

    X = ChiSquared('x', k)
    assert density(X)(x) == 2**(-k/2)*x**(k/2 - 1)*exp(-x/2)/gamma(k/2)
    assert cdf(X)(x) == Piecewise((lowergamma(k/2, x/2)/gamma(k/2), x >= 0), (0, True))
    assert E(X) == k
    assert variance(X) == 2*k

    X = ChiSquared('x', 15)
    assert cdf(X)(3) == -14873*sqrt(6)*exp(-S(3)/2)/(5005*sqrt(pi)) + erf(sqrt(6)/2)

    k = Symbol("k", integer=True, positive=False)
    raises(ValueError, lambda: ChiSquared('x', k))

    k = Symbol("k", integer=False, positive=True)
    raises(ValueError, lambda: ChiSquared('x', k))


def test_dagum():
    p = Symbol("p", positive=True)
    b = Symbol("b", positive=True)
    a = Symbol("a", positive=True)

    X = Dagum('x', p, a, b)
    assert density(X)(x) == a*p*(x/b)**(a*p)*((x/b)**a + 1)**(-p - 1)/x
    assert cdf(X)(x) == Piecewise(((1 + (x/b)**(-a))**(-p), x >= 0),
                                    (0, True))

    p = Symbol("p", positive=False)
    raises(ValueError, lambda: Dagum('x', p, a, b))

    p = Symbol("p", positive=True)
    b = Symbol("b", positive=False)
    raises(ValueError, lambda: Dagum('x', p, a, b))

    b = Symbol("b", positive=True)
    a = Symbol("a", positive=False)
    raises(ValueError, lambda: Dagum('x', p, a, b))


def test_erlang():
    k = Symbol("k", integer=True, positive=True)
    l = Symbol("l", positive=True)

    X = Erlang("x", k, l)
    assert density(X)(x) == x**(k - 1)*l**k*exp(-x*l)/gamma(k)
    assert cdf(X)(x) == Piecewise((lowergamma(k, l*x)/gamma(k), x > 0),
                               (0, True))


def test_exponential():
    rate = Symbol('lambda', positive=True, real=True, finite=True)
    X = Exponential('x', rate)
    p = Symbol("p", positive=True, real=True,finite=True)

    assert E(X) == 1/rate
    assert variance(X) == 1/rate**2
    assert skewness(X) == 2
    assert skewness(X) == smoment(X, 3)
    assert smoment(2*X, 4) == smoment(X, 4)
    assert moment(X, 3) == 3*2*1/rate**3
    assert P(X > 0) == S(1)
    assert P(X > 1) == exp(-rate)
    assert P(X > 10) == exp(-10*rate)
    assert quantile(X)(p) == -log(1-p)/rate

    assert where(X <= 1).set == Interval(0, 1)


def test_f_distribution():
    d1 = Symbol("d1", positive=True)
    d2 = Symbol("d2", positive=True)

    X = FDistribution("x", d1, d2)
    assert density(X)(x) == (d2**(d2/2)*sqrt((d1*x)**d1*(d1*x + d2)**(-d1 - d2))
                             /(x*beta(d1/2, d2/2)))

    d1 = Symbol("d1", positive=False)
    raises(ValueError, lambda: FDistribution('x', d1, d1))

    d1 = Symbol("d1", positive=True, integer=False)
    raises(ValueError, lambda: FDistribution('x', d1, d1))

    d1 = Symbol("d1", positive=True)
    d2 = Symbol("d2", positive=False)
    raises(ValueError, lambda: FDistribution('x', d1, d2))

    d2 = Symbol("d2", positive=True, integer=False)
    raises(ValueError, lambda: FDistribution('x', d1, d2))


def test_fisher_z():
    d1 = Symbol("d1", positive=True)
    d2 = Symbol("d2", positive=True)

    X = FisherZ("x", d1, d2)
    assert density(X)(x) == (2*d1**(d1/2)*d2**(d2/2)*(d1*exp(2*x) + d2)
                             **(-d1/2 - d2/2)*exp(d1*x)/beta(d1/2, d2/2))

def test_frechet():
    a = Symbol("a", positive=True)
    s = Symbol("s", positive=True)
    m = Symbol("m", real=True)

    X = Frechet("x", a, s=s, m=m)
    assert density(X)(x) == a*((x - m)/s)**(-a - 1)*exp(-((x - m)/s)**(-a))/s
    assert cdf(X)(x) == Piecewise((exp(-((-m + x)/s)**(-a)), m <= x), (0, True))


def test_gamma():
    k = Symbol("k", positive=True)
    theta = Symbol("theta", positive=True)

    X = Gamma('x', k, theta)
    assert density(X)(x) == x**(k - 1)*theta**(-k)*exp(-x/theta)/gamma(k)
    assert cdf(X, meijerg=True)(z) == Piecewise(
            (-k*lowergamma(k, 0)/gamma(k + 1) +
                k*lowergamma(k, z/theta)/gamma(k + 1), z >= 0),
            (0, True))
    # assert simplify(variance(X)) == k*theta**2  # handled numerically below
    assert E(X) == moment(X, 1)

    k, theta = symbols('k theta', real=True, finite=True, positive=True)
    X = Gamma('x', k, theta)
    assert E(X) == k*theta
    assert variance(X) == k*theta**2
    assert simplify(skewness(X)) == 2/sqrt(k)


def test_gamma_inverse():
    a = Symbol("a", positive=True)
    b = Symbol("b", positive=True)

    X = GammaInverse("x", a, b)
    assert density(X)(x) == x**(-a - 1)*b**a*exp(-b/x)/gamma(a)
    assert cdf(X)(x) == Piecewise((uppergamma(a, b/x)/gamma(a), x > 0), (0, True))

def test_sampling_gamma_inverse():
    scipy = import_module('scipy')
    if not scipy:
        skip('Scipy not installed. Abort tests for sampling of gamma inverse.')
    X = GammaInverse("x", 1, 1)
    assert sample(X) in X.pspace.domain.set

def test_gompertz():
    b = Symbol("b", positive=True)
    eta = Symbol("eta", positive=True)

    X = Gompertz("x", b, eta)
    assert density(X)(x) == b*eta*exp(eta)*exp(b*x)*exp(-eta*exp(b*x))
    assert cdf(X)(x) == 1 - exp(eta)*exp(-eta*exp(b*x))
    assert diff(cdf(X)(x), x) == density(X)(x)


def test_gumbel():
    beta = Symbol("beta", positive=True)
    mu = Symbol("mu")
    x = Symbol("x")
    X = Gumbel("x", beta, mu)
    assert str(density(X)(x)) == 'exp(-exp(-(-mu + x)/beta) - (-mu + x)/beta)/beta'
    assert cdf(X)(x) == exp(-exp((mu - x)/beta))


def test_kumaraswamy():
    a = Symbol("a", positive=True)
    b = Symbol("b", positive=True)

    X = Kumaraswamy("x", a, b)
    assert density(X)(x) == x**(a - 1)*a*b*(-x**a + 1)**(b - 1)
    assert cdf(X)(x) == Piecewise((0, x < 0),
                                (-(-x**a + 1)**b + 1, x <= 1),
                                (1, True))


def test_laplace():
    mu = Symbol("mu")
    b = Symbol("b", positive=True)

    X = Laplace('x', mu, b)
    assert density(X)(x) == exp(-Abs(x - mu)/b)/(2*b)
    assert cdf(X)(x) == Piecewise((exp((-mu + x)/b)/2, mu > x),
                            (-exp((mu - x)/b)/2 + 1, True))

def test_logistic():
    mu = Symbol("mu", real=True)
    s = Symbol("s", positive=True)
    p = Symbol("p", positive=True)

    X = Logistic('x', mu, s)
    assert density(X)(x) == exp((-x + mu)/s)/(s*(exp((-x + mu)/s) + 1)**2)
    assert cdf(X)(x) == 1/(exp((mu - x)/s) + 1)
    assert quantile(X)(p) == mu - s*log(-S(1) + 1/p)


def test_lognormal():
    mean = Symbol('mu', real=True, finite=True)
    std = Symbol('sigma', positive=True, real=True, finite=True)
    X = LogNormal('x', mean, std)
    # The sympy integrator can't do this too well
    #assert E(X) == exp(mean+std**2/2)
    #assert variance(X) == (exp(std**2)-1) * exp(2*mean + std**2)

    # Right now, only density function and sampling works
    # Test sampling: Only e^mean in sample std of 0
    for i in range(3):
        X = LogNormal('x', i, 0)
        assert S(sample(X)) == N(exp(i))
    # The sympy integrator can't do this too well
    #assert E(X) ==

    mu = Symbol("mu", real=True)
    sigma = Symbol("sigma", positive=True)

    X = LogNormal('x', mu, sigma)
    assert density(X)(x) == (sqrt(2)*exp(-(-mu + log(x))**2
                                    /(2*sigma**2))/(2*x*sqrt(pi)*sigma))

    X = LogNormal('x', 0, 1)  # Mean 0, standard deviation 1
    assert density(X)(x) == sqrt(2)*exp(-log(x)**2/2)/(2*x*sqrt(pi))


def test_maxwell():
    a = Symbol("a", positive=True)

    X = Maxwell('x', a)

    assert density(X)(x) == (sqrt(2)*x**2*exp(-x**2/(2*a**2))/
        (sqrt(pi)*a**3))
    assert E(X) == 2*sqrt(2)*a/sqrt(pi)
    assert simplify(variance(X)) == a**2*(-8 + 3*pi)/pi
    assert cdf(X)(x) == erf(sqrt(2)*x/(2*a)) - sqrt(2)*x*exp(-x**2/(2*a**2))/(sqrt(pi)*a)
    assert diff(cdf(X)(x), x) == density(X)(x)


def test_nakagami():
    mu = Symbol("mu", positive=True)
    omega = Symbol("omega", positive=True)

    X = Nakagami('x', mu, omega)
    assert density(X)(x) == (2*x**(2*mu - 1)*mu**mu*omega**(-mu)
                                *exp(-x**2*mu/omega)/gamma(mu))
    assert simplify(E(X)) == (sqrt(mu)*sqrt(omega)
                                            *gamma(mu + S.Half)/gamma(mu + 1))
    assert simplify(variance(X)) == (
    omega - omega*gamma(mu + S(1)/2)**2/(gamma(mu)*gamma(mu + 1)))
    assert cdf(X)(x) == Piecewise(
                                (lowergamma(mu, mu*x**2/omega)/gamma(mu), x > 0),
                                (0, True))


def test_pareto():
    xm, beta = symbols('xm beta', positive=True, finite=True)
    alpha = beta + 5
    X = Pareto('x', xm, alpha)

    dens = density(X)
    x = Symbol('x')
    assert dens(x) == x**(-(alpha + 1))*xm**(alpha)*(alpha)

    assert simplify(E(X)) == alpha*xm/(alpha-1)

    # computation of taylor series for MGF still too slow
    #assert simplify(variance(X)) == xm**2*alpha / ((alpha-1)**2*(alpha-2))


def test_pareto_numeric():
    xm, beta = 3, 2
    alpha = beta + 5
    X = Pareto('x', xm, alpha)

    assert E(X) == alpha*xm/S(alpha - 1)
    assert variance(X) == xm**2*alpha / S(((alpha - 1)**2*(alpha - 2)))
    # Skewness tests too slow. Try shortcutting function?


def test_raised_cosine():
    mu = Symbol("mu", real=True)
    s = Symbol("s", positive=True)

    X = RaisedCosine("x", mu, s)
    assert density(X)(x) == (Piecewise(((cos(pi*(x - mu)/s) + 1)/(2*s),
                          And(x <= mu + s, mu - s <= x)), (0, True)))


def test_rayleigh():
    sigma = Symbol("sigma", positive=True)

    X = Rayleigh('x', sigma)
    assert density(X)(x) ==  x*exp(-x**2/(2*sigma**2))/sigma**2
    assert E(X) == sqrt(2)*sqrt(pi)*sigma/2
    assert variance(X) == -pi*sigma**2/2 + 2*sigma**2
    assert cdf(X)(x) == 1 - exp(-x**2/(2*sigma**2))
    assert diff(cdf(X)(x), x) == density(X)(x)


def test_shiftedgompertz():
    b = Symbol("b", positive=True)
    eta = Symbol("eta", positive=True)
    X = ShiftedGompertz("x", b, eta)
    assert density(X)(x) == b*(eta*(1 - exp(-b*x)) + 1)*exp(-b*x)*exp(-eta*exp(-b*x))


def test_studentt():
    nu = Symbol("nu", positive=True)

    X = StudentT('x', nu)
    assert density(X)(x) == (1 + x**2/nu)**(-nu/2 - S(1)/2)/(sqrt(nu)*beta(S(1)/2, nu/2))
    assert cdf(X)(x) == S(1)/2 + x*gamma(nu/2 + S(1)/2)*hyper((S(1)/2, nu/2 + S(1)/2),
                                (S(3)/2,), -x**2/nu)/(sqrt(pi)*sqrt(nu)*gamma(nu/2))


def test_trapezoidal():
    a = Symbol("a", real=True)
    b = Symbol("b", real=True)
    c = Symbol("c", real=True)
    d = Symbol("d", real=True)

    X = Trapezoidal('x', a, b, c, d)
    assert density(X)(x) == Piecewise(((-2*a + 2*x)/((-a + b)*(-a - b + c + d)), (a <= x) & (x < b)),
                                      (2/(-a - b + c + d), (b <= x) & (x < c)),
                                      ((2*d - 2*x)/((-c + d)*(-a - b + c + d)), (c <= x) & (x <= d)),
                                      (0, True))

    X = Trapezoidal('x', 0, 1, 2, 3)
    assert E(X) == S(3)/2
    assert variance(X) == S(5)/12
    assert P(X < 2) == S(3)/4

@XFAIL
def test_triangular():
    a = Symbol("a")
    b = Symbol("b")
    c = Symbol("c")

    X = Triangular('x', a, b, c)
    assert density(X)(x) == Piecewise(
                 ((2*x - 2*a)/((-a + b)*(-a + c)), And(a <= x, x < c)),
                 (2/(-a + b), x == c),
                 ((-2*x + 2*b)/((-a + b)*(b - c)), And(x <= b, c < x)),
                 (0, True))


def test_quadratic_u():
    a = Symbol("a", real=True)
    b = Symbol("b", real=True)

    X = QuadraticU("x", a, b)
    assert density(X)(x) == (Piecewise((12*(x - a/2 - b/2)**2/(-a + b)**3,
                          And(x <= b, a <= x)), (0, True)))


def test_uniform():
    l = Symbol('l', real=True, finite=True)
    w = Symbol('w', positive=True, finite=True)
    X = Uniform('x', l, l + w)

    assert simplify(E(X)) == l + w/2
    assert simplify(variance(X)) == w**2/12

    # With numbers all is well
    X = Uniform('x', 3, 5)
    assert P(X < 3) == 0 and P(X > 5) == 0
    assert P(X < 4) == P(X > 4) == S.Half

    z = Symbol('z')
    p = density(X)(z)
    assert p.subs(z, 3.7) == S(1)/2
    assert p.subs(z, -1) == 0
    assert p.subs(z, 6) == 0

    c = cdf(X)
    assert c(2) == 0 and c(3) == 0
    assert c(S(7)/2) == S(1)/4
    assert c(5) == 1 and c(6) == 1


def test_uniform_P():
    """ This stopped working because SingleContinuousPSpace.compute_density no
    longer calls integrate on a DiracDelta but rather just solves directly.
    integrate used to call UniformDistribution.expectation which special-cased
    subsed out the Min and Max terms that Uniform produces

    I decided to regress on this class for general cleanliness (and I suspect
    speed) of the algorithm.
    """
    l = Symbol('l', real=True, finite=True)
    w = Symbol('w', positive=True, finite=True)
    X = Uniform('x', l, l + w)
    assert P(X < l) == 0 and P(X > l + w) == 0


@XFAIL
def test_uniformsum():
    n = Symbol("n", integer=True)
    _k = Symbol("k")

    X = UniformSum('x', n)
    assert density(X)(x) == (Sum((-1)**_k*(-_k + x)**(n - 1)
                        *binomial(n, _k), (_k, 0, floor(x)))/factorial(n - 1))


def test_von_mises():
    mu = Symbol("mu")
    k = Symbol("k", positive=True)

    X = VonMises("x", mu, k)
    assert density(X)(x) == exp(k*cos(x - mu))/(2*pi*besseli(0, k))


def test_weibull():
    a, b = symbols('a b', positive=True)
    X = Weibull('x', a, b)

    assert simplify(E(X)) == simplify(a * gamma(1 + 1/b))
    assert simplify(variance(X)) == simplify(a**2 * gamma(1 + 2/b) - E(X)**2)
    assert simplify(skewness(X)) == (2*gamma(1 + 1/b)**3 - 3*gamma(1 + 1/b)*gamma(1 + 2/b) + gamma(1 + 3/b))/(-gamma(1 + 1/b)**2 + gamma(1 + 2/b))**(S(3)/2)

def test_weibull_numeric():
    # Test for integers and rationals
    a = 1
    bvals = [S.Half, 1, S(3)/2, 5]
    for b in bvals:
        X = Weibull('x', a, b)
        assert simplify(E(X)) == expand_func(a * gamma(1 + 1/S(b)))
        assert simplify(variance(X)) == simplify(
            a**2 * gamma(1 + 2/S(b)) - E(X)**2)
        # Not testing Skew... it's slow with int/frac values > 3/2


def test_wignersemicircle():
    R = Symbol("R", positive=True)

    X = WignerSemicircle('x', R)
    assert density(X)(x) == 2*sqrt(-x**2 + R**2)/(pi*R**2)
    assert E(X) == 0


def test_prefab_sampling():
    N = Normal('X', 0, 1)
    L = LogNormal('L', 0, 1)
    E = Exponential('Ex', 1)
    P = Pareto('P', 1, 3)
    W = Weibull('W', 1, 1)
    U = Uniform('U', 0, 1)
    B = Beta('B', 2, 5)
    G = Gamma('G', 1, 3)

    variables = [N, L, E, P, W, U, B, G]
    niter = 10
    for var in variables:
        for i in range(niter):
            assert sample(var) in var.pspace.domain.set


def test_input_value_assertions():
    a, b = symbols('a b')
    p, q = symbols('p q', positive=True)
    m, n = symbols('m n', positive=False, real=True)

    raises(ValueError, lambda: Normal('x', 3, 0))
    raises(ValueError, lambda: Normal('x', m, n))
    Normal('X', a, p)  # No error raised
    raises(ValueError, lambda: Exponential('x', m))
    Exponential('Ex', p)  # No error raised
    for fn in [Pareto, Weibull, Beta, Gamma]:
        raises(ValueError, lambda: fn('x', m, p))
        raises(ValueError, lambda: fn('x', p, n))
        fn('x', p, q)  # No error raised


@XFAIL
def test_unevaluated():
    X = Normal('x', 0, 1)
    assert E(X, evaluate=False) == (
        Integral(sqrt(2)*x*exp(-x**2/2)/(2*sqrt(pi)), (x, -oo, oo)))

    assert E(X + 1, evaluate=False) == (
        Integral(sqrt(2)*x*exp(-x**2/2)/(2*sqrt(pi)), (x, -oo, oo)) + 1)

    assert P(X > 0, evaluate=False) == (
        Integral(sqrt(2)*exp(-x**2/2)/(2*sqrt(pi)), (x, 0, oo)))

    assert P(X > 0, X**2 < 1, evaluate=False) == (
        Integral(sqrt(2)*exp(-x**2/2)/(2*sqrt(pi)*
            Integral(sqrt(2)*exp(-x**2/2)/(2*sqrt(pi)),
                (x, -1, 1))), (x, 0, 1)))


def test_probability_unevaluated():
    T = Normal('T', 30, 3)
    assert type(P(T > 33, evaluate=False)) == Integral


def test_density_unevaluated():
    X = Normal('X', 0, 1)
    Y = Normal('Y', 0, 2)
    assert isinstance(density(X+Y, evaluate=False)(z), Integral)


def test_NormalDistribution():
    nd = NormalDistribution(0, 1)
    x = Symbol('x')
    assert nd.cdf(x) == erf(sqrt(2)*x/2)/2 + S.One/2
    assert isinstance(nd.sample(), float) or nd.sample().is_Number
    assert nd.expectation(1, x) == 1
    assert nd.expectation(x, x) == 0
    assert nd.expectation(x**2, x) == 1


def test_random_parameters():
    mu = Normal('mu', 2, 3)
    meas = Normal('T', mu, 1)
    assert density(meas, evaluate=False)(z)
    assert isinstance(pspace(meas), JointPSpace)
    #assert density(meas, evaluate=False)(z) == Integral(mu.pspace.pdf *
    #        meas.pspace.pdf, (mu.symbol, -oo, oo)).subs(meas.symbol, z)


def test_random_parameters_given():
    mu = Normal('mu', 2, 3)
    meas = Normal('T', mu, 1)
    assert given(meas, Eq(mu, 5)) == Normal('T', 5, 1)


def test_conjugate_priors():
    mu = Normal('mu', 2, 3)
    x = Normal('x', mu, 1)
    assert isinstance(simplify(density(mu, Eq(x, y), evaluate=False)(z)),
            Mul)


def test_difficult_univariate():
    """ Since using solve in place of deltaintegrate we're able to perform
    substantially more complex density computations on single continuous random
    variables """
    x = Normal('x', 0, 1)
    assert density(x**3)
    assert density(exp(x**2))
    assert density(log(x))


def test_issue_10003():
    X = Exponential('x', 3)
    G = Gamma('g', 1, 2)
    assert P(X < -1) == S.Zero
    assert P(G < -1) == S.Zero


@slow
def test_precomputed_cdf():
    x = symbols("x", real=True, finite=True)
    mu = symbols("mu", real=True, finite=True)
    sigma, xm, alpha = symbols("sigma xm alpha", positive=True, finite=True)
    n = symbols("n", integer=True, positive=True, finite=True)
    distribs = [
            Normal("X", mu, sigma),
            Pareto("P", xm, alpha),
            ChiSquared("C", n),
            Exponential("E", sigma),
            # LogNormal("L", mu, sigma),
    ]
    for X in distribs:
        compdiff = cdf(X)(x) - simplify(X.pspace.density.compute_cdf()(x))
        compdiff = simplify(compdiff.rewrite(erfc))
        assert compdiff == 0


@slow
def test_precomputed_characteristic_functions():
    import mpmath

    def test_cf(dist, support_lower_limit, support_upper_limit):
        pdf = density(dist)
        t = Symbol('t')
        x = Symbol('x')

        # first function is the hardcoded CF of the distribution
        cf1 = lambdify([t], characteristic_function(dist)(t), 'mpmath')

        # second function is the Fourier transform of the density function
        f = lambdify([x, t], pdf(x)*exp(I*x*t), 'mpmath')
        cf2 = lambda t: mpmath.quad(lambda x: f(x, t), [support_lower_limit, support_upper_limit], maxdegree=10)

        # compare the two functions at various points
        for test_point in [2, 5, 8, 11]:
            n1 = cf1(test_point)
            n2 = cf2(test_point)

            assert abs(re(n1) - re(n2)) < 1e-12
            assert abs(im(n1) - im(n2)) < 1e-12

    test_cf(Beta('b', 1, 2), 0, 1)
    test_cf(Chi('c', 3), 0, mpmath.inf)
    test_cf(ChiSquared('c', 2), 0, mpmath.inf)
    test_cf(Exponential('e', 6), 0, mpmath.inf)
    test_cf(Logistic('l', 1, 2), -mpmath.inf, mpmath.inf)
    test_cf(Normal('n', -1, 5), -mpmath.inf, mpmath.inf)
    test_cf(RaisedCosine('r', 3, 1), 2, 4)
    test_cf(Rayleigh('r', 0.5), 0, mpmath.inf)
    test_cf(Uniform('u', -1, 1), -1, 1)
    test_cf(WignerSemicircle('w', 3), -3, 3)


def test_long_precomputed_cdf():
    x = symbols("x", real=True, finite=True)
    distribs = [
            Arcsin("A", -5, 9),
            Dagum("D", 4, 10, 3),
            Erlang("E", 14, 5),
            Frechet("F", 2, 6, -3),
            Gamma("G", 2, 7),
            GammaInverse("GI", 3, 5),
            Kumaraswamy("K", 6, 8),
            Laplace("LA", -5, 4),
            Logistic("L", -6, 7),
            Nakagami("N", 2, 7),
            StudentT("S", 4)
            ]
    for distr in distribs:
        for _ in range(5):
            assert tn(diff(cdf(distr)(x), x), density(distr)(x), x, a=0, b=0, c=1, d=0)

    US = UniformSum("US", 5)
    pdf01 = density(US)(x).subs(floor(x), 0).doit()   # pdf on (0, 1)
    cdf01 = cdf(US, evaluate=False)(x).subs(floor(x), 0).doit()   # cdf on (0, 1)
    assert tn(diff(cdf01, x), pdf01, x, a=0, b=0, c=1, d=0)


def test_issue_13324():
    X = Uniform('X', 0, 1)
    assert E(X, X > Rational(1, 2)) == Rational(3, 4)
    assert E(X, X > 0) == Rational(1, 2)

def test_FiniteSet_prob():
    x = symbols('x')
    E = Exponential('E', 3)
    N = Normal('N', 5, 7)
    assert P(Eq(E, 1)) is S.Zero
    assert P(Eq(N, 2)) is S.Zero
    assert P(Eq(N, x)) is S.Zero

def test_prob_neq():
    E = Exponential('E', 4)
    X = ChiSquared('X', 4)
    x = symbols('x')
    assert P(Ne(E, 2)) == 1
    assert P(Ne(X, 4)) == 1
    assert P(Ne(X, 4)) == 1
    assert P(Ne(X, 5)) == 1
    assert P(Ne(E, x)) == 1

def test_union():
    N = Normal('N', 3, 2)
    assert simplify(P(N**2 - N > 2)) == \
        -erf(sqrt(2))/2 - erfc(sqrt(2)/4)/2 + S(3)/2
    assert simplify(P(N**2 - 4 > 0)) == \
        -erf(5*sqrt(2)/4)/2 - erfc(sqrt(2)/4)/2 + S(3)/2

def test_Or():
    N = Normal('N', 0, 1)
    assert simplify(P(Or(N > 2, N < 1))) == \
        -erf(sqrt(2))/2 - erfc(sqrt(2)/2)/2 + S(3)/2
    assert P(Or(N < 0, N < 1)) == P(N < 1)
    assert P(Or(N > 0, N < 0)) == 1


def test_conditional_eq():
    E = Exponential('E', 1)
    assert P(Eq(E, 1), Eq(E, 1)) == 1
    assert P(Eq(E, 1), Eq(E, 2)) == 0
    assert P(E > 1, Eq(E, 2)) == 1
    assert P(E < 1, Eq(E, 2)) == 0<|MERGE_RESOLUTION|>--- conflicted
+++ resolved
@@ -1,10 +1,6 @@
 from sympy import (Symbol, Abs, exp, S, N, pi, simplify, Interval, erf, erfc, Ne,
                    Eq, log, lowergamma, uppergamma, Sum, symbols, sqrt, And, gamma, beta,
-<<<<<<< HEAD
                    Piecewise, Integral, sin, cos, tan, atan, besseli, factorial, binomial,
-=======
-                   Piecewise, Integral, sin, cos, atan, besseli, factorial, binomial,
->>>>>>> 96925f54
                    floor, expand_func, Rational, I, re, im, lambdify, hyper, diff, Or, Mul)
 from sympy.core.compatibility import range
 from sympy.external import import_module
@@ -258,12 +254,8 @@
 
     X = Cauchy('x', x0, gamma)
     assert density(X)(x) == 1/(pi*gamma*(1 + (x - x0)**2/gamma**2))
-    assert cdf(X)(x) == atan((x - x0)/gamma)/pi + S.Half
-<<<<<<< HEAD
+    assert diff(cdf(X)(x), x) == density(X)(x)
     assert quantile(X)(p) == gamma*tan(pi*(p - S.Half)) + x0
-=======
-    assert diff(cdf(X)(x), x) == density(X)(x)
->>>>>>> 96925f54
 
     gamma = Symbol("gamma", positive=False)
     raises(ValueError, lambda: Cauchy('x', x0, gamma))
