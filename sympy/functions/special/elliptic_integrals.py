""" Elliptic integrals. """

from __future__ import print_function, division

from sympy.core import S, pi, I, Rational
from sympy.core.function import Function, ArgumentIndexError
from sympy.functions.elementary.complexes import sign
from sympy.functions.elementary.hyperbolic import atanh
from sympy.functions.elementary.miscellaneous import sqrt
from sympy.functions.elementary.trigonometric import sin, tan
from sympy.functions.special.gamma_functions import gamma
from sympy.functions.special.hyper import hyper, meijerg

class elliptic_k(Function):
    r"""
    The complete elliptic integral of the first kind, defined by

    .. math:: K(m) = F\left(\tfrac{\pi}{2}\middle| m\right)

    where `F\left(z\middle| m\right)` is the Legendre incomplete
    elliptic integral of the first kind.

    The function `K(m)` is a single-valued function on the complex
    plane with branch cut along the interval `(1, \infty)`.

    Note that our notation defines the incomplete elliptic integral
    in terms of the parameter `m` instead of the elliptic modulus
    (eccentricity) `k`.
    In this case, the parameter `m` is defined as `m=k^2`.

    Examples
    ========

    >>> from sympy import elliptic_k, I, pi
    >>> from sympy.abc import m
    >>> elliptic_k(0)
    pi/2
    >>> elliptic_k(1.0 + I)
    1.50923695405127 + 0.625146415202697*I
    >>> elliptic_k(m).series(n=3)
    pi/2 + pi*m/8 + 9*pi*m**2/128 + O(m**3)

    See Also
    ========

    elliptic_f

    References
    ==========

    .. [1] https://en.wikipedia.org/wiki/Elliptic_integrals
    .. [2] http://functions.wolfram.com/EllipticIntegrals/EllipticK

    """

    @classmethod
    def eval(cls, m):
        if m.is_zero:
            return pi/2
        elif m is S.Half:
            return 8*pi**Rational(3, 2)/gamma(Rational(-1, 4))**2
        elif m is S.One:
            return S.ComplexInfinity
        elif m is S.NegativeOne:
            return gamma(Rational(1, 4))**2/(4*sqrt(2*pi))
        elif m in (S.Infinity, S.NegativeInfinity, I*S.Infinity,
                   I*S.NegativeInfinity, S.ComplexInfinity):
            return S.Zero

        if m.is_zero:
            return pi*S.Half

    def fdiff(self, argindex=1):
        m = self.args[0]
        return (elliptic_e(m) - (1 - m)*elliptic_k(m))/(2*m*(1 - m))

    def _eval_conjugate(self):
        m = self.args[0]
        if (m.is_real and (m - 1).is_positive) is False:
            return self.func(m.conjugate())

    def _eval_nseries(self, x, n, logx):
        from sympy.simplify import hyperexpand
        return hyperexpand(self.rewrite(hyper)._eval_nseries(x, n=n, logx=logx))

    def _eval_rewrite_as_hyper(self, m, **kwargs):
        return pi*S.Half*hyper((S.Half, S.Half), (S.One,), m)

    def _eval_rewrite_as_meijerg(self, m, **kwargs):
        return meijerg(((S.Half, S.Half), []), ((S.Zero,), (S.Zero,)), -m)/2

    def _eval_is_zero(self):
        m = self.args[0]
        if m.is_infinite:
            return True

    def _eval_rewrite_as_Integral(self, *args):
        return self.as_integral

    @property
    def as_integral(self):
        return self._as_integral(*self.args)

    def _as_integral(self, m):
        from sympy import Integral, Dummy
        t = Dummy('t')
        return Integral(1/sqrt(1 - m*sin(t)**2), (t, 0, pi/2))

    def _sage_(self):
        import sage.all as sage
        return sage.elliptic_kc(self.args[0]._sage_())


class elliptic_f(Function):
    r"""
    The Legendre incomplete elliptic integral of the first
    kind, defined by

    .. math:: F\left(z\middle| m\right) =
              \int_0^z \frac{dt}{\sqrt{1 - m \sin^2 t}}

    This function reduces to a complete elliptic integral of
    the first kind, `K(m)`, when `z = \pi/2`.

    Note that our notation defines the incomplete elliptic integral
    in terms of the parameter `m` instead of the elliptic modulus
    (eccentricity) `k`.
    In this case, the parameter `m` is defined as `m=k^2`.

    Examples
    ========

    >>> from sympy import elliptic_f, I, O
    >>> from sympy.abc import z, m
    >>> elliptic_f(z, m).series(z)
    z + z**5*(3*m**2/40 - m/30) + m*z**3/6 + O(z**6)
    >>> elliptic_f(3.0 + I/2, 1.0 + I)
    2.909449841483 + 1.74720545502474*I

    See Also
    ========

    elliptic_k

    References
    ==========

    .. [1] https://en.wikipedia.org/wiki/Elliptic_integrals
    .. [2] http://functions.wolfram.com/EllipticIntegrals/EllipticF

    """

    @classmethod
    def eval(cls, z, m):
        if z.is_zero:
            return S.Zero
        if m.is_zero:
            return z
        k = 2*z/pi
        if k.is_integer:
            return k*elliptic_k(m)
        elif m in (S.Infinity, S.NegativeInfinity):
            return S.Zero
        elif z.could_extract_minus_sign():
            return -elliptic_f(-z, m)

    def fdiff(self, argindex=1):
        z, m = self.args
        fm = sqrt(1 - m*sin(z)**2)
        if argindex == 1:
            return 1/fm
        elif argindex == 2:
            return (elliptic_e(z, m)/(2*m*(1 - m)) - elliptic_f(z, m)/(2*m) -
                    sin(2*z)/(4*(1 - m)*fm))
        raise ArgumentIndexError(self, argindex)

    def _eval_conjugate(self):
        z, m = self.args
        if (m.is_real and (m - 1).is_positive) is False:
            return self.func(z.conjugate(), m.conjugate())

<<<<<<< HEAD
    def _eval_rewrite_as_Integral(self, *args):
        return self.as_integral

    @property
    def as_integral(self):
        return self._as_integral(*self.args)

    def _as_integral(self, z, m):
        from sympy import Integral, Dummy
        t = Dummy('t')
        return Integral(1/(sqrt(1 - m*sin(t)**2)), (t, 0, z))
=======
    def _eval_is_zero(self):
        z, m = self.args
        if z.is_zero:
            return True
        if m.is_extended_real and m.is_infinite:
            return True
>>>>>>> d85c30ef


class elliptic_e(Function):
    r"""
    Called with two arguments `z` and `m`, evaluates the
    incomplete elliptic integral of the second kind, defined by

    .. math:: E\left(z\middle| m\right) = \int_0^z \sqrt{1 - m \sin^2 t} dt

    Called with a single argument `m`, evaluates the Legendre complete
    elliptic integral of the second kind

    .. math:: E(m) = E\left(\tfrac{\pi}{2}\middle| m\right)

    The function `E(m)` is a single-valued function on the complex
    plane with branch cut along the interval `(1, \infty)`.

    Note that our notation defines the incomplete elliptic integral
    in terms of the parameter `m` instead of the elliptic modulus
    (eccentricity) `k`.
    In this case, the parameter `m` is defined as `m=k^2`.

    Examples
    ========

    >>> from sympy import elliptic_e, I, pi, O
    >>> from sympy.abc import z, m
    >>> elliptic_e(z, m).series(z)
    z + z**5*(-m**2/40 + m/30) - m*z**3/6 + O(z**6)
    >>> elliptic_e(m).series(n=4)
    pi/2 - pi*m/8 - 3*pi*m**2/128 - 5*pi*m**3/512 + O(m**4)
    >>> elliptic_e(1 + I, 2 - I/2).n()
    1.55203744279187 + 0.290764986058437*I
    >>> elliptic_e(0)
    pi/2
    >>> elliptic_e(2.0 - I)
    0.991052601328069 + 0.81879421395609*I

    References
    ==========

    .. [1] https://en.wikipedia.org/wiki/Elliptic_integrals
    .. [2] http://functions.wolfram.com/EllipticIntegrals/EllipticE2
    .. [3] http://functions.wolfram.com/EllipticIntegrals/EllipticE

    """

    @classmethod
    def eval(cls, m, z=None):
        if z is not None:
            z, m = m, z
            k = 2*z/pi
            if m.is_zero:
                return z
            if z.is_zero:
                return S.Zero
            elif k.is_integer:
                return k*elliptic_e(m)
            elif m in (S.Infinity, S.NegativeInfinity):
                return S.ComplexInfinity
            elif z.could_extract_minus_sign():
                return -elliptic_e(-z, m)
        else:
            if m.is_zero:
                return pi/2
            elif m is S.One:
                return S.One
            elif m is S.Infinity:
                return I*S.Infinity
            elif m is S.NegativeInfinity:
                return S.Infinity
            elif m is S.ComplexInfinity:
                return S.ComplexInfinity

    def fdiff(self, argindex=1):
        if len(self.args) == 2:
            z, m = self.args
            if argindex == 1:
                return sqrt(1 - m*sin(z)**2)
            elif argindex == 2:
                return (elliptic_e(z, m) - elliptic_f(z, m))/(2*m)
        else:
            m = self.args[0]
            if argindex == 1:
                return (elliptic_e(m) - elliptic_k(m))/(2*m)
        raise ArgumentIndexError(self, argindex)

    def _eval_conjugate(self):
        if len(self.args) == 2:
            z, m = self.args
            if (m.is_real and (m - 1).is_positive) is False:
                return self.func(z.conjugate(), m.conjugate())
        else:
            m = self.args[0]
            if (m.is_real and (m - 1).is_positive) is False:
                return self.func(m.conjugate())

    def _eval_nseries(self, x, n, logx):
        from sympy.simplify import hyperexpand
        if len(self.args) == 1:
            return hyperexpand(self.rewrite(hyper)._eval_nseries(x, n=n, logx=logx))
        return super(elliptic_e, self)._eval_nseries(x, n=n, logx=logx)

    def _eval_rewrite_as_hyper(self, *args, **kwargs):
        if len(args) == 1:
            m = args[0]
            return (pi/2)*hyper((Rational(-1, 2), S.Half), (S.One,), m)

    def _eval_rewrite_as_meijerg(self, *args, **kwargs):
        if len(args) == 1:
            m = args[0]
            return -meijerg(((S.Half, Rational(3, 2)), []), \
                            ((S.Zero,), (S.Zero,)), -m)/4

    def _eval_rewrite_as_Integral(self, *args):
        return self.as_integral

    @property
    def as_integral(self):
        return self._as_integral(*self.args)

    def _as_integral(self, *args):
        from sympy import Integral, Dummy
        z, m = (pi/2, args[0]) if len(args) == 1 else args
        t = Dummy('t')
        return Integral(sqrt(1 - m*sin(t)**2), (t, 0, z))


class elliptic_pi(Function):
    r"""
    Called with three arguments `n`, `z` and `m`, evaluates the
    Legendre incomplete elliptic integral of the third kind, defined by

    .. math:: \Pi\left(n; z\middle| m\right) = \int_0^z \frac{dt}
              {\left(1 - n \sin^2 t\right) \sqrt{1 - m \sin^2 t}}

    Called with two arguments `n` and `m`, evaluates the complete
    elliptic integral of the third kind:

    .. math:: \Pi\left(n\middle| m\right) =
              \Pi\left(n; \tfrac{\pi}{2}\middle| m\right)

    Note that our notation defines the incomplete elliptic integral
    in terms of the parameter `m` instead of the elliptic modulus
    (eccentricity) `k`.
    In this case, the parameter `m` is defined as `m=k^2`.

    Examples
    ========

    >>> from sympy import elliptic_pi, I, pi, O, S
    >>> from sympy.abc import z, n, m
    >>> elliptic_pi(n, z, m).series(z, n=4)
    z + z**3*(m/6 + n/3) + O(z**4)
    >>> elliptic_pi(0.5 + I, 1.0 - I, 1.2)
    2.50232379629182 - 0.760939574180767*I
    >>> elliptic_pi(0, 0)
    pi/2
    >>> elliptic_pi(1.0 - I/3, 2.0 + I)
    3.29136443417283 + 0.32555634906645*I

    References
    ==========

    .. [1] https://en.wikipedia.org/wiki/Elliptic_integrals
    .. [2] http://functions.wolfram.com/EllipticIntegrals/EllipticPi3
    .. [3] http://functions.wolfram.com/EllipticIntegrals/EllipticPi

    """

    @classmethod
    def eval(cls, n, m, z=None):
        if z is not None:
            n, z, m = n, m, z
            if n.is_zero:
                return elliptic_f(z, m)
            elif n is S.One:
                return (elliptic_f(z, m) +
                        (sqrt(1 - m*sin(z)**2)*tan(z) -
                         elliptic_e(z, m))/(1 - m))
            k = 2*z/pi
            if k.is_integer:
                return k*elliptic_pi(n, m)
            elif m.is_zero:
                return atanh(sqrt(n - 1)*tan(z))/sqrt(n - 1)
            elif n == m:
                return (elliptic_f(z, n) - elliptic_pi(1, z, n) +
                        tan(z)/sqrt(1 - n*sin(z)**2))
            elif n in (S.Infinity, S.NegativeInfinity):
                return S.Zero
            elif m in (S.Infinity, S.NegativeInfinity):
                return S.Zero
            elif z.could_extract_minus_sign():
                return -elliptic_pi(n, -z, m)
            if n.is_zero:
                return elliptic_f(z, m)
            if m.is_extended_real and m.is_infinite or \
                    n.is_extended_real and n.is_infinite:
                return S.Zero
        else:
            if n.is_zero:
                return elliptic_k(m)
            elif n is S.One:
                return S.ComplexInfinity
            elif m.is_zero:
                return pi/(2*sqrt(1 - n))
            elif m == S.One:
                return S.NegativeInfinity/sign(n - 1)
            elif n == m:
                return elliptic_e(n)/(1 - n)
            elif n in (S.Infinity, S.NegativeInfinity):
                return S.Zero
            elif m in (S.Infinity, S.NegativeInfinity):
                return S.Zero
            if n.is_zero:
                return elliptic_k(m)
            if m.is_extended_real and m.is_infinite or \
                    n.is_extended_real and n.is_infinite:
                return S.Zero

    def _eval_conjugate(self):
        if len(self.args) == 3:
            n, z, m = self.args
            if (n.is_real and (n - 1).is_positive) is False and \
               (m.is_real and (m - 1).is_positive) is False:
                return self.func(n.conjugate(), z.conjugate(), m.conjugate())
        else:
            n, m = self.args
            return self.func(n.conjugate(), m.conjugate())

    def fdiff(self, argindex=1):
        if len(self.args) == 3:
            n, z, m = self.args
            fm, fn = sqrt(1 - m*sin(z)**2), 1 - n*sin(z)**2
            if argindex == 1:
                return (elliptic_e(z, m) + (m - n)*elliptic_f(z, m)/n +
                        (n**2 - m)*elliptic_pi(n, z, m)/n -
                        n*fm*sin(2*z)/(2*fn))/(2*(m - n)*(n - 1))
            elif argindex == 2:
                return 1/(fm*fn)
            elif argindex == 3:
                return (elliptic_e(z, m)/(m - 1) +
                        elliptic_pi(n, z, m) -
                        m*sin(2*z)/(2*(m - 1)*fm))/(2*(n - m))
        else:
            n, m = self.args
            if argindex == 1:
                return (elliptic_e(m) + (m - n)*elliptic_k(m)/n +
                        (n**2 - m)*elliptic_pi(n, m)/n)/(2*(m - n)*(n - 1))
            elif argindex == 2:
                return (elliptic_e(m)/(m - 1) + elliptic_pi(n, m))/(2*(n - m))
        raise ArgumentIndexError(self, argindex)

    def _eval_rewrite_as_Integral(self, *args):
        return self.as_integral

    @property
    def as_integral(self):
        return self._as_integral(*self.args)

    def _as_integral(self, n, m, z=None):
        from sympy import Integral, Dummy
        if z is None:
            z = pi/2
        else:
            n, z, m = n, m, z
        t = Dummy('t')
        return Integral(1/((1 - n*sin(t)**2)*sqrt(1 - m*sin(t)**2)), (t, 0, z))<|MERGE_RESOLUTION|>--- conflicted
+++ resolved
@@ -179,7 +179,6 @@
         if (m.is_real and (m - 1).is_positive) is False:
             return self.func(z.conjugate(), m.conjugate())
 
-<<<<<<< HEAD
     def _eval_rewrite_as_Integral(self, *args):
         return self.as_integral
 
@@ -191,14 +190,12 @@
         from sympy import Integral, Dummy
         t = Dummy('t')
         return Integral(1/(sqrt(1 - m*sin(t)**2)), (t, 0, z))
-=======
     def _eval_is_zero(self):
         z, m = self.args
         if z.is_zero:
             return True
         if m.is_extended_real and m.is_infinite:
             return True
->>>>>>> d85c30ef
 
 
 class elliptic_e(Function):
