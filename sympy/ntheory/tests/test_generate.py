--- conflicted
+++ resolved
@@ -2,11 +2,7 @@
 from sympy.core.compatibility import range
 
 from sympy.ntheory import isprime, totient, randprime, nextprime, prevprime, \
-<<<<<<< HEAD
-    primerange, primepi, prime, primorial, reduced_totient
-=======
-    primerange, primepi, prime, primorial, composite, compositepi
->>>>>>> fcaff901
+    primerange, primepi, prime, primorial, composite, compositepi, reduced_totient
 from sympy.ntheory.generate import cycle_length
 from sympy.ntheory.primetest import mr
 from sympy.utilities.pytest import raises
