--- conflicted
+++ resolved
@@ -11,11 +11,7 @@
 
 from __future__ import absolute_import, print_function
 
-<<<<<<< HEAD
-__version__ = "0.7.4"
-=======
 __version__ = "0.7.4-git"
->>>>>>> 962871fa
 
 import sys
 if sys.version_info[0] == 2 and sys.version_info[1] < 6:
