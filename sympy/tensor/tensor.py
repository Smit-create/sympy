"""
This module defines tensors with abstract index notation.

The abstract index notation has been first formalized by Penrose.

Tensor indices are formal objects, with a tensor type; there is no
notion of index range, it is only possible to assign the dimension,
used to trace the Kronecker delta; the dimension can be a Symbol.

The Einstein summation convention is used.
The covariant indices are indicated with a minus sign in front of the index.

For instance the tensor ``t = p(a)*A(b,c)*q(-c)`` has the index ``c``
contracted.

A tensor expression ``t`` can be called; called with its
indices in sorted order it is equal to itself:
in the above example ``t(a, b) == t``;
one can call ``t`` with different indices; ``t(c, d) == p(c)*A(d,a)*q(-a)``.

The contracted indices are dummy indices, internally they have no name,
the indices being represented by a graph-like structure.

Tensors are put in canonical form using ``canon_bp``, which uses
the Butler-Portugal algorithm for canonicalization using the monoterm
symmetries of the tensors.

If there is a (anti)symmetric metric, the indices can be raised and
lowered when the tensor is put in canonical form.
"""

from __future__ import print_function, division

from collections import defaultdict
import operator
import itertools
from sympy import Rational, prod, Integer
from sympy.combinatorics import Permutation
from sympy.combinatorics.tensor_can import get_symmetric_group_sgs, \
    bsgs_direct_product, canonicalize, riemann_bsgs
from sympy.core import Basic, Expr, sympify, Add, Mul, S
from sympy.core.compatibility import string_types, reduce, range, SYMPY_INTS
from sympy.core.containers import Tuple, Dict
from sympy.core.decorators import deprecated
from sympy.core.symbol import Symbol, symbols
from sympy.core.sympify import CantSympify, _sympify
from sympy.core.operations import AssocOp
from sympy.matrices import eye
from sympy.utilities.exceptions import SymPyDeprecationWarning
import warnings


@deprecated(useinstead=".replace_with_arrays", issue=15276, deprecated_since_version="1.4")
def deprecate_data():
    pass


@deprecated(useinstead="TensorSymmetry constructor and methods", issue=17108,
            deprecated_since_version="1.5")
def deprecate_tensorsymmetry():
    pass


@deprecated(useinstead="TensorHead constructor or tensor_heads()", issue=17108,
            deprecated_since_version="1.5")
def deprecate_tensorhead():
    pass


@deprecated(useinstead="tensor_heads()", issue=17108,
            deprecated_since_version="1.5")
def deprecate_TensorType():
    pass


class _IndexStructure(CantSympify):
    """
    This class handles the indices (free and dummy ones). It contains the
    algorithms to manage the dummy indices replacements and contractions of
    free indices under multiplications of tensor expressions, as well as stuff
    related to canonicalization sorting, getting the permutation of the
    expression and so on. It also includes tools to get the ``TensorIndex``
    objects corresponding to the given index structure.
    """

    def __init__(self, free, dum, index_types, indices, canon_bp=False):
        self.free = free
        self.dum = dum
        self.index_types = index_types
        self.indices = indices
        self._ext_rank = len(self.free) + 2*len(self.dum)
        self.dum.sort(key=lambda x: x[0])

    @staticmethod
    def from_indices(*indices):
        """
        Create a new ``_IndexStructure`` object from a list of ``indices``

        ``indices``     ``TensorIndex`` objects, the indices. Contractions are
                        detected upon construction.

        Examples
        ========

        >>> from sympy.tensor.tensor import TensorIndexType, tensor_indices, _IndexStructure
        >>> Lorentz = TensorIndexType('Lorentz', dummy_fmt='L')
        >>> m0, m1, m2, m3 = tensor_indices('m0,m1,m2,m3', Lorentz)
        >>> _IndexStructure.from_indices(m0, m1, -m1, m3)
        _IndexStructure([(m0, 0), (m3, 3)], [(1, 2)], [Lorentz, Lorentz, Lorentz, Lorentz])
        """

        free, dum = _IndexStructure._free_dum_from_indices(*indices)
        index_types = [i.tensor_index_type for i in indices]
        indices = _IndexStructure._replace_dummy_names(indices, free, dum)
        return _IndexStructure(free, dum, index_types, indices)

    @staticmethod
    def from_components_free_dum(components, free, dum):
        index_types = []
        for component in components:
            index_types.extend(component.index_types)
        indices = _IndexStructure.generate_indices_from_free_dum_index_types(free, dum, index_types)
        return _IndexStructure(free, dum, index_types, indices)

    @staticmethod
    def _free_dum_from_indices(*indices):
        """
        Convert ``indices`` into ``free``, ``dum`` for single component tensor

        ``free``     list of tuples ``(index, pos, 0)``,
                     where ``pos`` is the position of index in
                     the list of indices formed by the component tensors

        ``dum``      list of tuples ``(pos_contr, pos_cov, 0, 0)``

        Examples
        ========

        >>> from sympy.tensor.tensor import TensorIndexType, tensor_indices, \
            _IndexStructure
        >>> Lorentz = TensorIndexType('Lorentz', dummy_fmt='L')
        >>> m0, m1, m2, m3 = tensor_indices('m0,m1,m2,m3', Lorentz)
        >>> _IndexStructure._free_dum_from_indices(m0, m1, -m1, m3)
        ([(m0, 0), (m3, 3)], [(1, 2)])
        """
        n = len(indices)
        if n == 1:
            return [(indices[0], 0)], []

        # find the positions of the free indices and of the dummy indices
        free = [True]*len(indices)
        index_dict = {}
        dum = []
        for i, index in enumerate(indices):
            name = index._name
            typ = index.tensor_index_type
            contr = index._is_up
            if (name, typ) in index_dict:
                # found a pair of dummy indices
                is_contr, pos = index_dict[(name, typ)]
                # check consistency and update free
                if is_contr:
                    if contr:
                        raise ValueError('two equal contravariant indices in slots %d and %d' %(pos, i))
                    else:
                        free[pos] = False
                        free[i] = False
                else:
                    if contr:
                        free[pos] = False
                        free[i] = False
                    else:
                        raise ValueError('two equal covariant indices in slots %d and %d' %(pos, i))
                if contr:
                    dum.append((i, pos))
                else:
                    dum.append((pos, i))
            else:
                index_dict[(name, typ)] = index._is_up, i

        free = [(index, i) for i, index in enumerate(indices) if free[i]]
        free.sort()
        return free, dum

    def get_indices(self):
        """
        Get a list of indices, creating new tensor indices to complete dummy indices.
        """
        return self.indices[:]

    @staticmethod
    def generate_indices_from_free_dum_index_types(free, dum, index_types):
        indices = [None]*(len(free)+2*len(dum))
        for idx, pos in free:
            indices[pos] = idx

        generate_dummy_name = _IndexStructure._get_generator_for_dummy_indices(free)
        for pos1, pos2 in dum:
            typ1 = index_types[pos1]
            indname = generate_dummy_name(typ1)
            indices[pos1] = TensorIndex(indname, typ1, True)
            indices[pos2] = TensorIndex(indname, typ1, False)

        return _IndexStructure._replace_dummy_names(indices, free, dum)

    @staticmethod
    def _get_generator_for_dummy_indices(free):
        cdt = defaultdict(int)
        # if the free indices have names with dummy_fmt, start with an
        # index higher than those for the dummy indices
        # to avoid name collisions
        for indx, ipos in free:
            if indx._name.split('_')[0] == indx.tensor_index_type.dummy_fmt[:-3]:
                cdt[indx.tensor_index_type] = max(cdt[indx.tensor_index_type], int(indx._name.split('_')[1]) + 1)

        def dummy_fmt_gen(tensor_index_type):
            fmt = tensor_index_type.dummy_fmt
            nd = cdt[tensor_index_type]
            cdt[tensor_index_type] += 1
            return fmt % nd

        return dummy_fmt_gen

    @staticmethod
    def _replace_dummy_names(indices, free, dum):
        dum.sort(key=lambda x: x[0])
        new_indices = [ind for ind in indices]
        assert len(indices) == len(free) + 2*len(dum)
        generate_dummy_name = _IndexStructure._get_generator_for_dummy_indices(free)
        for ipos1, ipos2 in dum:
            typ1 = new_indices[ipos1].tensor_index_type
            indname = generate_dummy_name(typ1)
            new_indices[ipos1] = TensorIndex(indname, typ1, True)
            new_indices[ipos2] = TensorIndex(indname, typ1, False)
        return new_indices

    def get_free_indices(self):
        """
        Get a list of free indices.
        """
        # get sorted indices according to their position:
        free = sorted(self.free, key=lambda x: x[1])
        return [i[0] for i in free]

    def __str__(self):
        return "_IndexStructure({0}, {1}, {2})".format(self.free, self.dum, self.index_types)

    def __repr__(self):
        return self.__str__()

    def _get_sorted_free_indices_for_canon(self):
        sorted_free = self.free[:]
        sorted_free.sort(key=lambda x: x[0])
        return sorted_free

    def _get_sorted_dum_indices_for_canon(self):
        return sorted(self.dum, key=lambda x: x[0])

    def _get_lexicographically_sorted_index_types(self):
        permutation = self.indices_canon_args()[0]
        index_types = [None]*self._ext_rank
        for i, it in enumerate(self.index_types):
            index_types[permutation(i)] = it
        return index_types

    def _get_lexicographically_sorted_indices(self):
        permutation = self.indices_canon_args()[0]
        indices = [None]*self._ext_rank
        for i, it in enumerate(self.indices):
            indices[permutation(i)] = it
        return indices

    def perm2tensor(self, g, is_canon_bp=False):
        """
        Returns a ``_IndexStructure`` instance corresponding to the permutation ``g``

        ``g``  permutation corresponding to the tensor in the representation
        used in canonicalization

        ``is_canon_bp``   if True, then ``g`` is the permutation
        corresponding to the canonical form of the tensor
        """
        sorted_free = [i[0] for i in self._get_sorted_free_indices_for_canon()]
        lex_index_types = self._get_lexicographically_sorted_index_types()
        lex_indices = self._get_lexicographically_sorted_indices()
        nfree = len(sorted_free)
        rank = self._ext_rank
        dum = [[None]*2 for i in range((rank - nfree)//2)]
        free = []

        index_types = [None]*rank
        indices = [None]*rank
        for i in range(rank):
            gi = g[i]
            index_types[i] = lex_index_types[gi]
            indices[i] = lex_indices[gi]
            if gi < nfree:
                ind = sorted_free[gi]
                assert index_types[i] == sorted_free[gi].tensor_index_type
                free.append((ind, i))
            else:
                j = gi - nfree
                idum, cov = divmod(j, 2)
                if cov:
                    dum[idum][1] = i
                else:
                    dum[idum][0] = i
        dum = [tuple(x) for x in dum]

        return _IndexStructure(free, dum, index_types, indices)

    def indices_canon_args(self):
        """
        Returns ``(g, dummies, msym, v)``, the entries of ``canonicalize``

        see ``canonicalize`` in ``tensor_can.py`` in combinatorics module
        """
        # to be called after sorted_components
        from sympy.combinatorics.permutations import _af_new
        n = self._ext_rank
        g = [None]*n + [n, n+1]

        # ordered indices: first the free indices, ordered by types
        # then the dummy indices, ordered by types and contravariant before
        # covariant
        # g[position in tensor] = position in ordered indices
        for i, (indx, ipos) in enumerate(self._get_sorted_free_indices_for_canon()):
            g[ipos] = i
        pos = len(self.free)
        j = len(self.free)
        dummies = []
        prev = None
        a = []
        msym = []
        for ipos1, ipos2 in self._get_sorted_dum_indices_for_canon():
            g[ipos1] = j
            g[ipos2] = j + 1
            j += 2
            typ = self.index_types[ipos1]
            if typ != prev:
                if a:
                    dummies.append(a)
                a = [pos, pos + 1]
                prev = typ
                msym.append(typ.metric_antisym)
            else:
                a.extend([pos, pos + 1])
            pos += 2
        if a:
            dummies.append(a)

        return _af_new(g), dummies, msym


def components_canon_args(components):
    numtyp = []
    prev = None
    for t in components:
        if t == prev:
            numtyp[-1][1] += 1
        else:
            prev = t
            numtyp.append([prev, 1])
    v = []
    for h, n in numtyp:
        if h._comm == 0 or h._comm == 1:
            comm = h._comm
        else:
            comm = TensorManager.get_comm(h._comm, h._comm)
        v.append((h.symmetry.base, h.symmetry.generators, n, comm))
    return v


class _TensorDataLazyEvaluator(CantSympify):
    """
    EXPERIMENTAL: do not rely on this class, it may change without deprecation
    warnings in future versions of SymPy.

    This object contains the logic to associate components data to a tensor
    expression. Components data are set via the ``.data`` property of tensor
    expressions, is stored inside this class as a mapping between the tensor
    expression and the ``ndarray``.

    Computations are executed lazily: whereas the tensor expressions can have
    contractions, tensor products, and additions, components data are not
    computed until they are accessed by reading the ``.data`` property
    associated to the tensor expression.
    """
    _substitutions_dict = dict()
    _substitutions_dict_tensmul = dict()

    def __getitem__(self, key):
        dat = self._get(key)
        if dat is None:
            return None

        from .array import NDimArray
        if not isinstance(dat, NDimArray):
            return dat

        if dat.rank() == 0:
            return dat[()]
        elif dat.rank() == 1 and len(dat) == 1:
            return dat[0]
        return dat

    def _get(self, key):
        """
        Retrieve ``data`` associated with ``key``.

        This algorithm looks into ``self._substitutions_dict`` for all
        ``TensorHead`` in the ``TensExpr`` (or just ``TensorHead`` if key is a
        TensorHead instance). It reconstructs the components data that the
        tensor expression should have by performing on components data the
        operations that correspond to the abstract tensor operations applied.

        Metric tensor is handled in a different manner: it is pre-computed in
        ``self._substitutions_dict_tensmul``.
        """
        if key in self._substitutions_dict:
            return self._substitutions_dict[key]

        if isinstance(key, TensorHead):
            return None

        if isinstance(key, Tensor):
            # special case to handle metrics. Metric tensors cannot be
            # constructed through contraction by the metric, their
            # components show if they are a matrix or its inverse.
            signature = tuple([i.is_up for i in key.get_indices()])
            srch = (key.component,) + signature
            if srch in self._substitutions_dict_tensmul:
                return self._substitutions_dict_tensmul[srch]
            array_list = [self.data_from_tensor(key)]
            return self.data_contract_dum(array_list, key.dum, key.ext_rank)

        if isinstance(key, TensMul):
            tensmul_args = key.args
            if len(tensmul_args) == 1 and len(tensmul_args[0].components) == 1:
                # special case to handle metrics. Metric tensors cannot be
                # constructed through contraction by the metric, their
                # components show if they are a matrix or its inverse.
                signature = tuple([i.is_up for i in tensmul_args[0].get_indices()])
                srch = (tensmul_args[0].components[0],) + signature
                if srch in self._substitutions_dict_tensmul:
                    return self._substitutions_dict_tensmul[srch]
            #data_list = [self.data_from_tensor(i) for i in tensmul_args if isinstance(i, TensExpr)]
            data_list = [self.data_from_tensor(i) if isinstance(i, Tensor) else i.data for i in tensmul_args if isinstance(i, TensExpr)]
            coeff = prod([i for i in tensmul_args if not isinstance(i, TensExpr)])
            if all([i is None for i in data_list]):
                return None
            if any([i is None for i in data_list]):
                raise ValueError("Mixing tensors with associated components "\
                                 "data with tensors without components data")
            data_result = self.data_contract_dum(data_list, key.dum, key.ext_rank)
            return coeff*data_result

        if isinstance(key, TensAdd):
            data_list = []
            free_args_list = []
            for arg in key.args:
                if isinstance(arg, TensExpr):
                    data_list.append(arg.data)
                    free_args_list.append([x[0] for x in arg.free])
                else:
                    data_list.append(arg)
                    free_args_list.append([])
            if all([i is None for i in data_list]):
                return None
            if any([i is None for i in data_list]):
                raise ValueError("Mixing tensors with associated components "\
                                 "data with tensors without components data")

            sum_list = []
            from .array import permutedims
            for data, free_args in zip(data_list, free_args_list):
                if len(free_args) < 2:
                    sum_list.append(data)
                else:
                    free_args_pos = {y: x for x, y in enumerate(free_args)}
                    axes = [free_args_pos[arg] for arg in key.free_args]
                    sum_list.append(permutedims(data, axes))
            return reduce(lambda x, y: x+y, sum_list)

        return None

    @staticmethod
    def data_contract_dum(ndarray_list, dum, ext_rank):
        from .array import tensorproduct, tensorcontraction, MutableDenseNDimArray
        arrays = list(map(MutableDenseNDimArray, ndarray_list))
        prodarr = tensorproduct(*arrays)
        return tensorcontraction(prodarr, *dum)

    def data_tensorhead_from_tensmul(self, data, tensmul, tensorhead):
        """
        This method is used when assigning components data to a ``TensMul``
        object, it converts components data to a fully contravariant ndarray,
        which is then stored according to the ``TensorHead`` key.
        """
        if data is None:
            return None

        return self._correct_signature_from_indices(
            data,
            tensmul.get_indices(),
            tensmul.free,
            tensmul.dum,
            True)

    def data_from_tensor(self, tensor):
        """
        This method corrects the components data to the right signature
        (covariant/contravariant) using the metric associated with each
        ``TensorIndexType``.
        """
        tensorhead = tensor.component

        if tensorhead.data is None:
            return None

        return self._correct_signature_from_indices(
            tensorhead.data,
            tensor.get_indices(),
            tensor.free,
            tensor.dum)

    def _assign_data_to_tensor_expr(self, key, data):
        if isinstance(key, TensAdd):
            raise ValueError('cannot assign data to TensAdd')
        # here it is assumed that `key` is a `TensMul` instance.
        if len(key.components) != 1:
            raise ValueError('cannot assign data to TensMul with multiple components')
        tensorhead = key.components[0]
        newdata = self.data_tensorhead_from_tensmul(data, key, tensorhead)
        return tensorhead, newdata

    def _check_permutations_on_data(self, tens, data):
        from .array import permutedims

        if isinstance(tens, TensorHead):
            rank = tens.rank
            generators = tens.symmetry.generators
        elif isinstance(tens, Tensor):
            rank = tens.rank
            generators = tens.components[0].symmetry.generators
        elif isinstance(tens, TensorIndexType):
            rank = tens.metric.rank
            generators = tens.metric.symmetry.generators

        # Every generator is a permutation, check that by permuting the array
        # by that permutation, the array will be the same, except for a
        # possible sign change if the permutation admits it.
        for gener in generators:
            sign_change = +1 if (gener(rank) == rank) else -1
            data_swapped = data
            last_data = data
            permute_axes = list(map(gener, list(range(rank))))
            # the order of a permutation is the number of times to get the
            # identity by applying that permutation.
            for i in range(gener.order()-1):
                data_swapped = permutedims(data_swapped, permute_axes)
                # if any value in the difference array is non-zero, raise an error:
                if any(last_data - sign_change*data_swapped):
                    raise ValueError("Component data symmetry structure error")
                last_data = data_swapped

    def __setitem__(self, key, value):
        """
        Set the components data of a tensor object/expression.

        Components data are transformed to the all-contravariant form and stored
        with the corresponding ``TensorHead`` object. If a ``TensorHead`` object
        cannot be uniquely identified, it will raise an error.
        """
        data = _TensorDataLazyEvaluator.parse_data(value)
        self._check_permutations_on_data(key, data)

        # TensorHead and TensorIndexType can be assigned data directly, while
        # TensMul must first convert data to a fully contravariant form, and
        # assign it to its corresponding TensorHead single component.
        if not isinstance(key, (TensorHead, TensorIndexType)):
            key, data = self._assign_data_to_tensor_expr(key, data)

        if isinstance(key, TensorHead):
            for dim, indextype in zip(data.shape, key.index_types):
                if indextype.data is None:
                    raise ValueError("index type {} has no components data"\
                    " associated (needed to raise/lower index)".format(indextype))
                if indextype.dim is None:
                    continue
                if dim != indextype.dim:
                    raise ValueError("wrong dimension of ndarray")
        self._substitutions_dict[key] = data

    def __delitem__(self, key):
        del self._substitutions_dict[key]

    def __contains__(self, key):
        return key in self._substitutions_dict

    def add_metric_data(self, metric, data):
        """
        Assign data to the ``metric`` tensor. The metric tensor behaves in an
        anomalous way when raising and lowering indices.

        A fully covariant metric is the inverse transpose of the fully
        contravariant metric (it is meant matrix inverse). If the metric is
        symmetric, the transpose is not necessary and mixed
        covariant/contravariant metrics are Kronecker deltas.
        """
        # hard assignment, data should not be added to `TensorHead` for metric:
        # the problem with `TensorHead` is that the metric is anomalous, i.e.
        # raising and lowering the index means considering the metric or its
        # inverse, this is not the case for other tensors.
        self._substitutions_dict_tensmul[metric, True, True] = data
        inverse_transpose = self.inverse_transpose_matrix(data)
        # in symmetric spaces, the traspose is the same as the original matrix,
        # the full covariant metric tensor is the inverse transpose, so this
        # code will be able to handle non-symmetric metrics.
        self._substitutions_dict_tensmul[metric, False, False] = inverse_transpose
        # now mixed cases, these are identical to the unit matrix if the metric
        # is symmetric.
        m = data.tomatrix()
        invt = inverse_transpose.tomatrix()
        self._substitutions_dict_tensmul[metric, True, False] = m * invt
        self._substitutions_dict_tensmul[metric, False, True] = invt * m

    @staticmethod
    def _flip_index_by_metric(data, metric, pos):
        from .array import tensorproduct, tensorcontraction

        mdim = metric.rank()
        ddim = data.rank()

        if pos == 0:
            data = tensorcontraction(
                tensorproduct(
                    metric,
                    data
                ),
                (1, mdim+pos)
            )
        else:
            data = tensorcontraction(
                tensorproduct(
                    data,
                    metric
                ),
                (pos, ddim)
            )
        return data

    @staticmethod
    def inverse_matrix(ndarray):
        m = ndarray.tomatrix().inv()
        return _TensorDataLazyEvaluator.parse_data(m)

    @staticmethod
    def inverse_transpose_matrix(ndarray):
        m = ndarray.tomatrix().inv().T
        return _TensorDataLazyEvaluator.parse_data(m)

    @staticmethod
    def _correct_signature_from_indices(data, indices, free, dum, inverse=False):
        """
        Utility function to correct the values inside the components data
        ndarray according to whether indices are covariant or contravariant.

        It uses the metric matrix to lower values of covariant indices.
        """
        # change the ndarray values according covariantness/contravariantness of the indices
        # use the metric
        for i, indx in enumerate(indices):
            if not indx.is_up and not inverse:
                data = _TensorDataLazyEvaluator._flip_index_by_metric(data, indx.tensor_index_type.data, i)
            elif not indx.is_up and inverse:
                data = _TensorDataLazyEvaluator._flip_index_by_metric(
                    data,
                    _TensorDataLazyEvaluator.inverse_matrix(indx.tensor_index_type.data),
                    i
                )
        return data

    @staticmethod
    def _sort_data_axes(old, new):
        from .array import permutedims

        new_data = old.data.copy()

        old_free = [i[0] for i in old.free]
        new_free = [i[0] for i in new.free]

        for i in range(len(new_free)):
            for j in range(i, len(old_free)):
                if old_free[j] == new_free[i]:
                    old_free[i], old_free[j] = old_free[j], old_free[i]
                    new_data = permutedims(new_data, (i, j))
                    break
        return new_data

    @staticmethod
    def add_rearrange_tensmul_parts(new_tensmul, old_tensmul):
        def sorted_compo():
            return _TensorDataLazyEvaluator._sort_data_axes(old_tensmul, new_tensmul)

        _TensorDataLazyEvaluator._substitutions_dict[new_tensmul] = sorted_compo()

    @staticmethod
    def parse_data(data):
        """
        Transform ``data`` to array. The parameter ``data`` may
        contain data in various formats, e.g. nested lists, sympy ``Matrix``,
        and so on.

        Examples
        ========

        >>> from sympy.tensor.tensor import _TensorDataLazyEvaluator
        >>> _TensorDataLazyEvaluator.parse_data([1, 3, -6, 12])
        [1, 3, -6, 12]

        >>> _TensorDataLazyEvaluator.parse_data([[1, 2], [4, 7]])
        [[1, 2], [4, 7]]
        """
        from .array import MutableDenseNDimArray

        if not isinstance(data, MutableDenseNDimArray):
            if len(data) == 2 and hasattr(data[0], '__call__'):
                data = MutableDenseNDimArray(data[0], data[1])
            else:
                data = MutableDenseNDimArray(data)
        return data

_tensor_data_substitution_dict = _TensorDataLazyEvaluator()


class _TensorManager(object):
    """
    Class to manage tensor properties.

    Notes
    =====

    Tensors belong to tensor commutation groups; each group has a label
    ``comm``; there are predefined labels:

    ``0``   tensors commuting with any other tensor

    ``1``   tensors anticommuting among themselves

    ``2``   tensors not commuting, apart with those with ``comm=0``

    Other groups can be defined using ``set_comm``; tensors in those
    groups commute with those with ``comm=0``; by default they
    do not commute with any other group.
    """
    def __init__(self):
        self._comm_init()

    def _comm_init(self):
        self._comm = [{} for i in range(3)]
        for i in range(3):
            self._comm[0][i] = 0
            self._comm[i][0] = 0
        self._comm[1][1] = 1
        self._comm[2][1] = None
        self._comm[1][2] = None
        self._comm_symbols2i = {0:0, 1:1, 2:2}
        self._comm_i2symbol = {0:0, 1:1, 2:2}

    @property
    def comm(self):
        return self._comm

    def comm_symbols2i(self, i):
        """
        get the commutation group number corresponding to ``i``

        ``i`` can be a symbol or a number or a string

        If ``i`` is not already defined its commutation group number
        is set.
        """
        if i not in self._comm_symbols2i:
            n = len(self._comm)
            self._comm.append({})
            self._comm[n][0] = 0
            self._comm[0][n] = 0
            self._comm_symbols2i[i] = n
            self._comm_i2symbol[n] = i
            return n
        return self._comm_symbols2i[i]

    def comm_i2symbol(self, i):
        """
        Returns the symbol corresponding to the commutation group number.
        """
        return self._comm_i2symbol[i]

    def set_comm(self, i, j, c):
        """
        set the commutation parameter ``c`` for commutation groups ``i, j``

        Parameters
        ==========

        i, j : symbols representing commutation groups

        c  :  group commutation number

        Notes
        =====

        ``i, j`` can be symbols, strings or numbers,
        apart from ``0, 1`` and ``2`` which are reserved respectively
        for commuting, anticommuting tensors and tensors not commuting
        with any other group apart with the commuting tensors.
        For the remaining cases, use this method to set the commutation rules;
        by default ``c=None``.

        The group commutation number ``c`` is assigned in correspondence
        to the group commutation symbols; it can be

        0        commuting

        1        anticommuting

        None     no commutation property

        Examples
        ========

        ``G`` and ``GH`` do not commute with themselves and commute with
        each other; A is commuting.

        >>> from sympy.tensor.tensor import TensorIndexType, tensor_indices, TensorHead, TensorManager, TensorSymmetry
        >>> Lorentz = TensorIndexType('Lorentz')
        >>> i0,i1,i2,i3,i4 = tensor_indices('i0:5', Lorentz)
        >>> A = TensorHead('A', [Lorentz])
        >>> G = TensorHead('G', [Lorentz], TensorSymmetry.no_symmetry(1), 'Gcomm')
        >>> GH = TensorHead('GH', [Lorentz], TensorSymmetry.no_symmetry(1), 'GHcomm')
        >>> TensorManager.set_comm('Gcomm', 'GHcomm', 0)
        >>> (GH(i1)*G(i0)).canon_bp()
        G(i0)*GH(i1)
        >>> (G(i1)*G(i0)).canon_bp()
        G(i1)*G(i0)
        >>> (G(i1)*A(i0)).canon_bp()
        A(i0)*G(i1)
        """
        if c not in (0, 1, None):
            raise ValueError('`c` can assume only the values 0, 1 or None')

        if i not in self._comm_symbols2i:
            n = len(self._comm)
            self._comm.append({})
            self._comm[n][0] = 0
            self._comm[0][n] = 0
            self._comm_symbols2i[i] = n
            self._comm_i2symbol[n] = i
        if j not in self._comm_symbols2i:
            n = len(self._comm)
            self._comm.append({})
            self._comm[0][n] = 0
            self._comm[n][0] = 0
            self._comm_symbols2i[j] = n
            self._comm_i2symbol[n] = j
        ni = self._comm_symbols2i[i]
        nj = self._comm_symbols2i[j]
        self._comm[ni][nj] = c
        self._comm[nj][ni] = c

    def set_comms(self, *args):
        """
        set the commutation group numbers ``c`` for symbols ``i, j``

        Parameters
        ==========

        args : sequence of ``(i, j, c)``
        """
        for i, j, c in args:
            self.set_comm(i, j, c)

    def get_comm(self, i, j):
        """
        Return the commutation parameter for commutation group numbers ``i, j``

        see ``_TensorManager.set_comm``
        """
        return self._comm[i].get(j, 0 if i == 0 or j == 0 else None)

    def clear(self):
        """
        Clear the TensorManager.
        """
        self._comm_init()


TensorManager = _TensorManager()


class TensorIndexType(Basic):
    """
    A TensorIndexType is characterized by its name and its metric.

    Parameters
    ==========

    name : name of the tensor type

    metric : metric symmetry or metric object or ``None``

    dim : dimension, it can be a symbol or an integer or ``None``

    eps_dim : dimension of the epsilon tensor

    dummy_fmt : name of the head of dummy indices

    Attributes
    ==========

    ``name``
    ``metric_name`` : it is 'metric' or metric.name
    ``metric_antisym``
    ``metric`` : the metric tensor
    ``delta`` : ``Kronecker delta``
    ``epsilon`` : the ``Levi-Civita epsilon`` tensor
    ``dim``
    ``eps_dim``
    ``dummy_fmt``
    ``data`` : (deprecated) a property to add ``ndarray`` values, to work in a specified basis.

    Notes
    =====

    The ``metric`` parameter can be:
    ``metric = False`` symmetric metric (in Riemannian geometry)

    ``metric = True`` antisymmetric metric (for spinor calculus)

    ``metric = None``  there is no metric

    ``metric`` can be an object having ``name`` and ``antisym`` attributes.


    If there is a metric the metric is used to raise and lower indices.

    In the case of antisymmetric metric, the following raising and
    lowering conventions will be adopted:

    ``psi(a) = g(a, b)*psi(-b); chi(-a) = chi(b)*g(-b, -a)``

    ``g(-a, b) = delta(-a, b); g(b, -a) = -delta(a, -b)``

    where ``delta(-a, b) = delta(b, -a)`` is the ``Kronecker delta``
    (see ``TensorIndex`` for the conventions on indices).

    If there is no metric it is not possible to raise or lower indices;
    e.g. the index of the defining representation of ``SU(N)``
    is 'covariant' and the conjugate representation is
    'contravariant'; for ``N > 2`` they are linearly independent.

    ``eps_dim`` is by default equal to ``dim``, if the latter is an integer;
    else it can be assigned (for use in naive dimensional regularization);
    if ``eps_dim`` is not an integer ``epsilon`` is ``None``.

    Examples
    ========

    >>> from sympy.tensor.tensor import TensorIndexType
    >>> Lorentz = TensorIndexType('Lorentz', dummy_fmt='L')
    >>> Lorentz.metric
    metric(Lorentz,Lorentz)
    """

    def __new__(cls, name, metric=False, dim=None, eps_dim=None,
                dummy_fmt=None):

        if isinstance(name, string_types):
            name = Symbol(name)
        obj = Basic.__new__(cls, name, S.One if metric else S.Zero)
        obj._name = str(name)
        if not dummy_fmt:
            obj._dummy_fmt = '%s_%%d' % obj.name
        else:
            obj._dummy_fmt = '%s_%%d' % dummy_fmt
        if metric is None:
            obj.metric_antisym = None
            obj.metric = None
        else:
            if metric in (True, False, 0, 1):
                metric_name = 'metric'
                obj.metric_antisym = metric
            else:
                metric_name = metric.name
                obj.metric_antisym = metric.antisym
            sym2 = TensorSymmetry(get_symmetric_group_sgs(2, obj.metric_antisym))
            obj.metric = TensorHead(metric_name, [obj]*2, sym2)

        obj._dim = dim
        obj._delta = obj.get_kronecker_delta()
        obj._eps_dim = eps_dim if eps_dim else dim
        obj._epsilon = obj.get_epsilon()
        obj._autogenerated = []
        return obj

    @property
    @deprecated(useinstead="TensorIndex", issue=12857, deprecated_since_version="1.1")
    def auto_right(self):
        if not hasattr(self, '_auto_right'):
            self._auto_right = TensorIndex("auto_right", self)
        return self._auto_right

    @property
    @deprecated(useinstead="TensorIndex", issue=12857, deprecated_since_version="1.1")
    def auto_left(self):
        if not hasattr(self, '_auto_left'):
            self._auto_left = TensorIndex("auto_left", self)
        return self._auto_left

    @property
    @deprecated(useinstead="TensorIndex", issue=12857, deprecated_since_version="1.1")
    def auto_index(self):
        if not hasattr(self, '_auto_index'):
            self._auto_index = TensorIndex("auto_index", self)
        return self._auto_index

    @property
    def data(self):
        deprecate_data()
        return _tensor_data_substitution_dict[self]

    @data.setter
    def data(self, data):
        deprecate_data()
        # This assignment is a bit controversial, should metric components be assigned
        # to the metric only or also to the TensorIndexType object? The advantage here
        # is the ability to assign a 1D array and transform it to a 2D diagonal array.
        from .array import MutableDenseNDimArray

        data = _TensorDataLazyEvaluator.parse_data(data)
        if data.rank() > 2:
            raise ValueError("data have to be of rank 1 (diagonal metric) or 2.")
        if data.rank() == 1:
            if self.dim is not None:
                nda_dim = data.shape[0]
                if nda_dim != self.dim:
                    raise ValueError("Dimension mismatch")

            dim = data.shape[0]
            newndarray = MutableDenseNDimArray.zeros(dim, dim)
            for i, val in enumerate(data):
                newndarray[i, i] = val
            data = newndarray
        dim1, dim2 = data.shape
        if dim1 != dim2:
            raise ValueError("Non-square matrix tensor.")
        if self.dim is not None:
            if self.dim != dim1:
                raise ValueError("Dimension mismatch")
        _tensor_data_substitution_dict[self] = data
        _tensor_data_substitution_dict.add_metric_data(self.metric, data)
        delta = self.get_kronecker_delta()
        i1 = TensorIndex('i1', self)
        i2 = TensorIndex('i2', self)
        delta(i1, -i2).data = _TensorDataLazyEvaluator.parse_data(eye(dim1))

    @data.deleter
    def data(self):
        deprecate_data()
        if self in _tensor_data_substitution_dict:
            del _tensor_data_substitution_dict[self]
        if self.metric in _tensor_data_substitution_dict:
            del _tensor_data_substitution_dict[self.metric]

    def _get_matrix_fmt(self, number):
        return ("m" + self.dummy_fmt) % (number)

    @property
    def name(self):
        return self._name

    @property
    def dim(self):
        return self._dim

    @property
    def delta(self):
        return self._delta

    @property
    def eps_dim(self):
        return self._eps_dim

    @property
    def epsilon(self):
        return self._epsilon

    @property
    def dummy_fmt(self):
        return self._dummy_fmt

    def get_kronecker_delta(self):
        sym2 = TensorSymmetry(get_symmetric_group_sgs(2))
        delta = TensorHead('KD', [self]*2, sym2)
        return delta

    def get_epsilon(self):
        if not isinstance(self._eps_dim, (SYMPY_INTS, Integer)):
            return None
        sym = TensorSymmetry(get_symmetric_group_sgs(self._eps_dim, 1))
        epsilon = TensorHead('Eps', [self]*self._eps_dim, sym)
        return epsilon

    def __lt__(self, other):
        return self.name < other.name

    def __str__(self):
        return self.name

    __repr__ = __str__

    def _components_data_full_destroy(self):
        """
        EXPERIMENTAL: do not rely on this API method.

        This destroys components data associated to the ``TensorIndexType``, if
        any, specifically:

        * metric tensor data
        * Kronecker tensor data
        """
        if self in _tensor_data_substitution_dict:
            del _tensor_data_substitution_dict[self]

        def delete_tensmul_data(key):
            if key in _tensor_data_substitution_dict._substitutions_dict_tensmul:
                del _tensor_data_substitution_dict._substitutions_dict_tensmul[key]

        # delete metric data:
        delete_tensmul_data((self.metric, True, True))
        delete_tensmul_data((self.metric, True, False))
        delete_tensmul_data((self.metric, False, True))
        delete_tensmul_data((self.metric, False, False))

        # delete delta tensor data:
        delta = self.get_kronecker_delta()
        if delta in _tensor_data_substitution_dict:
            del _tensor_data_substitution_dict[delta]


class TensorIndex(Basic):
    """
    Represents a tensor index

    Parameters
    ==========

    name : name of the index, or ``True`` if you want it to be automatically assigned
    tensortype : ``TensorIndexType`` of the index
    is_up :  flag for contravariant index (is_up=True by default)

    Attributes
    ==========

    ``name``
    ``tensortype``
    ``is_up``

    Notes
    =====

    Tensor indices are contracted with the Einstein summation convention.

    An index can be in contravariant or in covariant form; in the latter
    case it is represented prepending a ``-`` to the index name. Adding
    ``-`` to a covariant (is_up=False) index makes it contravariant.

    Dummy indices have a name with head given by ``tensortype._dummy_fmt``

    Similar to ``symbols`` multiple contravariant indices can be created
    at once using ``tensor_indices(s, typ)``, where ``s`` is a string
    of names.


    Examples
    ========

<<<<<<< HEAD
    >>> from sympy.tensor.tensor import TensorIndexType, TensorIndex
    >>> Lorentz = TensorIndexType('Lorentz', dummy_fmt='L')
    >>> i = TensorIndex('i', Lorentz); i
    i

    If you want the index name to be automatically assigned, just put ``True``
    in the ``name`` field, it will be generated using the reserved character
    ``_`` in front of its name, in order to avoid conflicts with possible
    existing indices:

    >>> i0 = TensorIndex(True, Lorentz)
    >>> i0
    _i0
    >>> i1 = TensorIndex(True, Lorentz)
    >>> i1
    _i1
=======
    >>> from sympy.tensor.tensor import TensorIndexType, TensorIndex, tensor_indices, tensorhead
    >>> Lorentz = TensorIndexType('Lorentz', dummy_fmt='L')
    >>> mu = TensorIndex('mu', Lorentz, is_up=False)
    >>> nu, rho = tensor_indices('nu, rho', Lorentz)
    >>> A = tensorhead('A', [Lorentz, Lorentz])
    >>> A(mu, nu)
    A(-mu, nu)
    >>> A(-mu, -rho)
    A(mu, -rho)
    >>> A(mu, -mu)
    A(-L_0, L_0)
>>>>>>> 1e873561
    """
    def __new__(cls, name, tensortype, is_up=True):
        if isinstance(name, string_types):
            name_symbol = Symbol(name)
        elif isinstance(name, Symbol):
            name_symbol = name
        elif name is True:
            name = "_i{0}".format(len(tensortype._autogenerated))
            name_symbol = Symbol(name)
            tensortype._autogenerated.append(name_symbol)
        else:
            raise ValueError("invalid name")

        is_up = sympify(is_up)
        obj = Basic.__new__(cls, name_symbol, tensortype, is_up)
        obj._name = str(name)
        obj._tensor_index_type = tensortype
        obj._is_up = is_up
        return obj

    @property
    def name(self):
        return self._name

    @property
    @deprecated(useinstead="tensor_index_type", issue=12857, deprecated_since_version="1.1")
    def tensortype(self):
        return self.tensor_index_type

    @property
    def tensor_index_type(self):
        return self._tensor_index_type

    @property
    def is_up(self):
        return self._is_up

    def _print(self):
        s = self._name
        if not self._is_up:
            s = '-%s' % s
        return s

    def __lt__(self, other):
        return (self.tensor_index_type, self._name) < (other.tensor_index_type, other._name)

    def __neg__(self):
        t1 = TensorIndex(self.name, self.tensor_index_type,
                (not self.is_up))
        return t1


def tensor_indices(s, typ):
    """
    Returns list of tensor indices given their names and their types

    Parameters
    ==========

    s : string of comma separated names of indices

    typ : ``TensorIndexType`` of the indices

    Examples
    ========

    >>> from sympy.tensor.tensor import TensorIndexType, tensor_indices
    >>> Lorentz = TensorIndexType('Lorentz', dummy_fmt='L')
    >>> a, b, c, d = tensor_indices('a,b,c,d', Lorentz)
    """
    if isinstance(s, string_types):
        a = [x.name for x in symbols(s, seq=True)]
    else:
        raise ValueError('expecting a string')

    tilist = [TensorIndex(i, typ) for i in a]
    if len(tilist) == 1:
        return tilist[0]
    return tilist


class TensorSymmetry(Basic):
    """
    Monoterm symmetry of a tensor (i.e. any symmetric or anti-symmetric
    index permutation). For the relevant terminology see ``tensor_can.py``
    section of the combinatorics module.

    Parameters
    ==========

    bsgs : tuple ``(base, sgs)`` BSGS of the symmetry of the tensor

    Attributes
    ==========

    ``base`` : base of the BSGS
    ``generators`` : generators of the BSGS
    ``rank`` : rank of the tensor

    Notes
    =====

    A tensor can have an arbitrary monoterm symmetry provided by its BSGS.
    Multiterm symmetries, like the cyclic symmetry of the Riemann tensor
<<<<<<< HEAD
    (i.e., Bianchi identity), are not covered. See combinatorics module for
    information on how to generate BSGS for a general index permutation group.
    Simple symmetries can be generated using built-in methods.
=======
    (Bianchi identity), are not covered
>>>>>>> 1e873561

    See Also
    ========

    sympy.combinatorics.tensor_can.get_symmetric_group_sgs

    Examples
    ========

    Define a symmetric tensor of rank 2

    >>> from sympy.tensor.tensor import TensorIndexType, TensorSymmetry, get_symmetric_group_sgs, TensorHead
    >>> Lorentz = TensorIndexType('Lorentz', dummy_fmt='L')
    >>> sym = TensorSymmetry(get_symmetric_group_sgs(2))
    >>> T = TensorHead('T', [Lorentz]*2, sym)

    Note, that the same can also be done using built-in TensorSymmetry methods

    >>> sym2 = TensorSymmetry.fully_symmetric(2)
    >>> sym == sym2
    True
    """
    def __new__(cls, *args, **kw_args):
        if len(args) == 1:
            base, generators = args[0]
        elif len(args) == 2:
            base, generators = args
        else:
            raise TypeError("bsgs required, either two separate parameters or one tuple")

        if not isinstance(base, Tuple):
            base = Tuple(*base)
        if not isinstance(generators, Tuple):
            generators = Tuple(*generators)
        obj = Basic.__new__(cls, base, generators, **kw_args)
        return obj

    @classmethod
    def fully_symmetric(cls, rank):
        """
        Returns a fully symmetric (antisymmetric if `rank`<0)
        TensorSymmetry object for `|rank|` indices.
        """
        if rank > 0:
            bsgs = get_symmetric_group_sgs(rank, False)
        elif rank < 0:
            bsgs = get_symmetric_group_sgs(-rank, True)
        elif rank == 0:
            bsgs = ([], [Permutation(1)])
        return TensorSymmetry(bsgs)

    @classmethod
    def direct_product(cls, *args):
        """
        Returns a TensorSymmetry object that is being a direct product of
        fully (anti-)symmetric index permutation groups.

        Examples
        ========

        (*args) = (1): vector
        (*args) = (2):  tensor with 2 symmetric indices
        (*args) = (-2):  tensor with 2 antisymmetric indices
        (*args) = (2, -2): tensor with the first 2 indices commuting and the last 2 anticommuting
        (*args) = (1, 1, 1): tensor with 3 indices without any symmetry
        """
        base, sgs = [], [Permutation(1)]
        for arg in args:
            if arg > 0:
                bsgs2 = get_symmetric_group_sgs(arg, False)
            elif arg < 0:
                bsgs2 = get_symmetric_group_sgs(-arg, True)
            else:
                continue
            base, sgs = bsgs_direct_product(base, sgs, *bsgs2)

        return TensorSymmetry(base, sgs)

    @classmethod
    def riemann(cls):
        """
        Returns a monotorem symmetry of the Riemann tensor
        """
        return TensorSymmetry(riemann_bsgs)

    @classmethod
    def no_symmetry(cls, rank):
        """
        TensorSymmetry object for 'rank' indices with no symmetry
        """
        return TensorSymmetry([], [Permutation(rank+1)])

    @property
    def base(self):
        return self.args[0]

    @property
    def generators(self):
        return self.args[1]

    @property
    def rank(self):
        return self.args[1][0].size - 2


def tensorsymmetry(*args):
    """
    Returns a ``TensorSymmetry`` object. This method is deprecated, use
    TensorSymmetry.direct_product() or .riemann() instead.

    One can represent a tensor with any monoterm slot symmetry group
    using a BSGS.

    ``args`` can be a BSGS
    ``args[0]``    base
    ``args[1]``    sgs

    Usually tensors are in (direct products of) representations
    of the symmetric group;
    ``args`` can be a list of lists representing the shapes of Young tableaux

    Notes
    =====

    For instance:
    ``[[1]]``       vector
    ``[[1]*n]``     symmetric tensor of rank ``n``
    ``[[n]]``       antisymmetric tensor of rank ``n``
    ``[[2, 2]]``    monoterm slot symmetry of the Riemann tensor
    ``[[1],[1]]``   vector*vector
    ``[[2],[1],[1]`` (antisymmetric tensor)*vector*vector

    Notice that with the shape ``[2, 2]`` we associate only the monoterm
    symmetries of the Riemann tensor; this is an abuse of notation,
    since the shape ``[2, 2]`` corresponds usually to the irreducible
    representation characterized by the monoterm symmetries and by the
    cyclic symmetry.
    """
    from sympy.combinatorics import Permutation

    def tableau2bsgs(a):
        if len(a) == 1:
            # antisymmetric vector
            n = a[0]
            bsgs = get_symmetric_group_sgs(n, 1)
        else:
            if all(x == 1 for x in a):
                # symmetric vector
                n = len(a)
                bsgs = get_symmetric_group_sgs(n)
            elif a == [2, 2]:
                bsgs = riemann_bsgs
            else:
                raise NotImplementedError
        return bsgs

    deprecate_tensorsymmetry()
    if not args:
        return TensorSymmetry(Tuple(), Tuple(Permutation(1)))

    if len(args) == 2 and isinstance(args[1][0], Permutation):
        return TensorSymmetry(args)
    base, sgs = tableau2bsgs(args[0])
    for a in args[1:]:
        basex, sgsx = tableau2bsgs(a)
        base, sgs = bsgs_direct_product(base, sgs, basex, sgsx)
    return TensorSymmetry(Tuple(base, sgs))


class TensorType(Basic):
    """
    Class of tensor types. Deprecated, use tensor_heads() instead.

    Parameters
    ==========

    index_types : list of ``TensorIndexType`` of the tensor indices
    symmetry : ``TensorSymmetry`` of the tensor

    Attributes
    ==========

    ``index_types``
    ``symmetry``
    ``types`` : list of ``TensorIndexType`` without repetitions
    """
    is_commutative = False

    def __new__(cls, index_types, symmetry, **kw_args):
        deprecate_TensorType()
        assert symmetry.rank == len(index_types)
        obj = Basic.__new__(cls, Tuple(*index_types), symmetry, **kw_args)
        return obj

    @property
    def index_types(self):
        return self.args[0]

    @property
    def symmetry(self):
        return self.args[1]

    @property
    def types(self):
        return sorted(set(self.index_types), key=lambda x: x.name)

    def __str__(self):
        return 'TensorType(%s)' % ([str(x) for x in self.index_types])

    def __call__(self, s, comm=0):
        """
        Return a TensorHead object or a list of TensorHead objects.

        ``s``  name or string of names

        ``comm``: commutation group number
        see ``_TensorManager.set_comm``
        """
        if isinstance(s, string_types):
            names = [x.name for x in symbols(s, seq=True)]
        else:
            raise ValueError('expecting a string')
        if len(names) == 1:
            return TensorHead(names[0], self.index_types, self.symmetry, comm)
        else:
            return [TensorHead(name, self.index_types, self.symmetry, comm) for name in names]


def tensorhead(name, typ, sym=None, comm=0):
    """
    Function generating tensorhead(s). This method is deprecated,
    use TensorHead constructor or tensor_heads() instead.

    Parameters
    ==========

    name : name or sequence of names (as in ``symbols``)

    typ :  index types

    sym :  same as ``*args`` in ``tensorsymmetry``

    comm : commutation group number
    see ``_TensorManager.set_comm``
<<<<<<< HEAD
=======


    Examples
    ========

    >>> from sympy.tensor.tensor import TensorIndexType, tensor_indices, tensorhead
    >>> Lorentz = TensorIndexType('Lorentz', dummy_fmt='L')
    >>> a, b = tensor_indices('a,b', Lorentz)
    >>> A = tensorhead('A', [Lorentz]*2, [[1]*2])
    >>> A(a, -b)
    A(a, -b)

    If no symmetry parameter is provided, assume there are no index symmetries:

    >>> B = tensorhead('B', [Lorentz, Lorentz])
    >>> B(a, -b)
    B(a, -b)

>>>>>>> 1e873561
    """
    deprecate_tensorhead()
    if sym is None:
        sym = [[1] for i in range(len(typ))]
    sym = tensorsymmetry(*sym)
    return TensorHead(name, typ, sym, comm)


class TensorHead(Basic):
    """
    Tensor head of the tensor

    Parameters
    ==========

    name : name of the tensor
    index_types : list of TensorIndexType
    symmetry : TensorSymmetry of the tensor
    comm : commutation group number

    Attributes
    ==========

    ``name``
    ``index_types``
    ``rank`` : total number of indices
    ``symmetry``
    ``comm`` : commutation group

    Notes
    =====

    Similar to ``symbols`` multiple TensorHeads can be created using
    ``tensorhead(s, typ, sym=None, comm=0)`` function, where ``s``
    is the string of names and ``sym`` is the monoterm tensor symmetry
    (see ``tensorsymmetry``).

    A ``TensorHead`` belongs to a commutation group, defined by a
    symbol on number ``comm`` (see ``_TensorManager.set_comm``);
    tensors in a commutation group have the same commutation properties;
    by default ``comm`` is ``0``, the group of the commuting tensors.

    Examples
    ========

<<<<<<< HEAD
    Define a fully antisymmetric tensor of rank 2:

    >>> from sympy.tensor.tensor import TensorIndexType, TensorHead, TensorSymmetry
    >>> Lorentz = TensorIndexType('Lorentz', dummy_fmt='L')
    >>> asym2 = TensorSymmetry.fully_symmetric(-2)
    >>> A = TensorHead('A', [Lorentz, Lorentz], asym2)

    Examples with ndarray values, the components data assigned to the
    ``TensorHead`` object are assumed to be in a fully-contravariant
    representation. In case it is necessary to assign components data which
    represents the values of a non-fully covariant tensor, see the other
    examples.

    >>> from sympy.tensor.tensor import tensor_indices
=======
    >>> from sympy.tensor.tensor import TensorIndexType, tensorhead, tensor_indices
>>>>>>> 1e873561
    >>> from sympy import diag
    >>> Lorentz = TensorIndexType('Lorentz', dummy_fmt='L')
    >>> i0, i1 = tensor_indices('i0:2', Lorentz)

    Specify a replacement dictionary to keep track of the arrays to use for
    replacements in the tensorial expression. The ``TensorIndexType`` is
    associated to the metric used for contractions (in fully covariant form):

    >>> repl = {Lorentz: diag(1, -1, -1, -1)}

    Let's see some examples of working with components with the electromagnetic
    tensor:

    >>> from sympy import symbols
    >>> Ex, Ey, Ez, Bx, By, Bz = symbols('E_x E_y E_z B_x B_y B_z')
    >>> c = symbols('c', positive=True)

    Let's define `F`, an antisymmetric tensor:

    >>> F = TensorHead('F', [Lorentz, Lorentz], asym2)

    Let's update the dictionary to contain the matrix to use in the
    replacements:

    >>> repl.update({F(-i0, -i1): [
    ... [0, Ex/c, Ey/c, Ez/c],
    ... [-Ex/c, 0, -Bz, By],
    ... [-Ey/c, Bz, 0, -Bx],
    ... [-Ez/c, -By, Bx, 0]]})

    Now it is possible to retrieve the contravariant form of the Electromagnetic
    tensor:

    >>> F(i0, i1).replace_with_arrays(repl, [i0, i1])
    [[0, -E_x/c, -E_y/c, -E_z/c], [E_x/c, 0, -B_z, B_y], [E_y/c, B_z, 0, -B_x], [E_z/c, -B_y, B_x, 0]]

    and the mixed contravariant-covariant form:

    >>> F(i0, -i1).replace_with_arrays(repl, [i0, -i1])
    [[0, E_x/c, E_y/c, E_z/c], [E_x/c, 0, B_z, -B_y], [E_y/c, -B_z, 0, B_x], [E_z/c, B_y, -B_x, 0]]

    Energy-momentum of a particle may be represented as:

    >>> from sympy import symbols
    >>> P = TensorHead('P', [Lorentz], TensorSymmetry.no_symmetry(1))
    >>> E, px, py, pz = symbols('E p_x p_y p_z', positive=True)
    >>> repl.update({P(i0): [E, px, py, pz]})

    The contravariant and covariant components are, respectively:

    >>> P(i0).replace_with_arrays(repl, [i0])
    [E, p_x, p_y, p_z]
    >>> P(-i0).replace_with_arrays(repl, [-i0])
    [E, -p_x, -p_y, -p_z]

    The contraction of a 1-index tensor by itself:

    >>> expr = P(i0)*P(-i0)
    >>> expr.replace_with_arrays(repl, [])
    E**2 - p_x**2 - p_y**2 - p_z**2
    """
    is_commutative = False

    def __new__(cls, name, index_types, symmetry=None, comm=0):
        if isinstance(name, string_types):
            name_symbol = Symbol(name)
        elif isinstance(name, Symbol):
            name_symbol = name
        else:
            raise ValueError("invalid name")

        if symmetry is None:
            symmetry = TensorSymmetry.no_symmetry(len(index_types))
        else:
            assert symmetry.rank == len(index_types)

        comm2i = TensorManager.comm_symbols2i(comm)

        obj = Basic.__new__(cls, name_symbol, Tuple(*index_types), symmetry)
        obj._comm = comm2i
        return obj

    @property
    def name(self):
        return self.args[0].name

    @property
    def rank(self):
        return len(self.args[1])

    @property
    def symmetry(self):
        return self.args[2]

    @property
    def comm(self):
        return self._comm

    @property
    def index_types(self):
        return self.args[1]

    def __lt__(self, other):
        return (self.name, self.index_types) < (other.name, other.index_types)

    def commutes_with(self, other):
        """
        Returns ``0`` if ``self`` and ``other`` commute, ``1`` if they anticommute.

        Returns ``None`` if ``self`` and ``other`` neither commute nor anticommute.
        """
        r = TensorManager.get_comm(self._comm, other._comm)
        return r

    def _print(self):
        return '%s(%s)' %(self.name, ','.join([str(x) for x in self.index_types]))

    def __call__(self, *indices, **kw_args):
        """
        Returns a tensor with indices.

        There is a special behavior in case of indices denoted by ``True``,
        they are considered auto-matrix indices, their slots are automatically
        filled, and confer to the tensor the behavior of a matrix or vector
        upon multiplication with another tensor containing auto-matrix indices
        of the same ``TensorIndexType``. This means indices get summed over the
        same way as in matrix multiplication. For matrix behavior, define two
        auto-matrix indices, for vector behavior define just one.

        Examples
        ========

        >>> from sympy.tensor.tensor import TensorIndexType, tensor_indices, TensorSymmetry, TensorHead
        >>> Lorentz = TensorIndexType('Lorentz', dummy_fmt='L')
        >>> a, b = tensor_indices('a,b', Lorentz)
        >>> A = TensorHead('A', [Lorentz]*2, TensorSymmetry.no_symmetry(2))
        >>> t = A(a, -b)
        >>> t
        A(a, -b)

        """
        tensor = Tensor(self, indices, **kw_args)
        return tensor.doit()

    def __pow__(self, other):
        with warnings.catch_warnings():
            warnings.filterwarnings("ignore", category=SymPyDeprecationWarning)
            if self.data is None:
                raise ValueError("No power on abstract tensors.")
        deprecate_data()
        from .array import tensorproduct, tensorcontraction
        metrics = [_.data for _ in self.index_types]

        marray = self.data
        marraydim = marray.rank()
        for metric in metrics:
            marray = tensorproduct(marray, metric, marray)
            marray = tensorcontraction(marray, (0, marraydim), (marraydim+1, marraydim+2))

        return marray ** (Rational(1, 2) * other)

    @property
    def data(self):
        deprecate_data()
        return _tensor_data_substitution_dict[self]

    @data.setter
    def data(self, data):
        deprecate_data()
        _tensor_data_substitution_dict[self] = data

    @data.deleter
    def data(self):
        deprecate_data()
        if self in _tensor_data_substitution_dict:
            del _tensor_data_substitution_dict[self]

    def __iter__(self):
        deprecate_data()
        return self.data.__iter__()

    def _components_data_full_destroy(self):
        """
        EXPERIMENTAL: do not rely on this API method.

        Destroy components data associated to the ``TensorHead`` object, this
        checks for attached components data, and destroys components data too.
        """
        # do not garbage collect Kronecker tensor (it should be done by
        # ``TensorIndexType`` garbage collection)
        deprecate_data()
        if self.name == "KD":
            return

        # the data attached to a tensor must be deleted only by the TensorHead
        # destructor. If the TensorHead is deleted, it means that there are no
        # more instances of that tensor anywhere.
        if self in _tensor_data_substitution_dict:
            del _tensor_data_substitution_dict[self]


def tensor_heads(s, index_types, symmetry=None, comm=0):
    """
    Returns a sequence of TensorHeads from a string `s`
    """
    if isinstance(s, string_types):
        names = [x.name for x in symbols(s, seq=True)]
    else:
        raise ValueError('expecting a string')

    thlist = [TensorHead(name, index_types, symmetry, comm) for name in names]
    if len(thlist) == 1:
        return thlist[0]
    return thlist


class TensExpr(Expr):
    """
    Abstract base class for tensor expressions

    Notes
    =====

    A tensor expression is an expression formed by tensors;
    currently the sums of tensors are distributed.

    A ``TensExpr`` can be a ``TensAdd`` or a ``TensMul``.

    ``TensMul`` objects are formed by products of component tensors,
    and include a coefficient, which is a SymPy expression.


    In the internal representation contracted indices are represented
    by ``(ipos1, ipos2, icomp1, icomp2)``, where ``icomp1`` is the position
    of the component tensor with contravariant index, ``ipos1`` is the
    slot which the index occupies in that component tensor.

    Contracted indices are therefore nameless in the internal representation.
    """

    _op_priority = 12.0
    is_commutative = False

    def __neg__(self):
        return self*S.NegativeOne

    def __abs__(self):
        raise NotImplementedError

    def __add__(self, other):
        return TensAdd(self, other).doit()

    def __radd__(self, other):
        return TensAdd(other, self).doit()

    def __sub__(self, other):
        return TensAdd(self, -other).doit()

    def __rsub__(self, other):
        return TensAdd(other, -self).doit()

    def __mul__(self, other):
        """
        Multiply two tensors using Einstein summation convention.

        If the two tensors have an index in common, one contravariant
        and the other covariant, in their product the indices are summed

        Examples
        ========

        >>> from sympy.tensor.tensor import TensorIndexType, tensor_indices, tensor_heads
        >>> Lorentz = TensorIndexType('Lorentz', dummy_fmt='L')
        >>> m0, m1, m2 = tensor_indices('m0,m1,m2', Lorentz)
        >>> g = Lorentz.metric
        >>> p, q = tensor_heads('p,q', [Lorentz])
        >>> t1 = p(m0)
        >>> t2 = q(-m0)
        >>> t1*t2
        p(L_0)*q(-L_0)
        """
        return TensMul(self, other).doit()

    def __rmul__(self, other):
        return TensMul(other, self).doit()

    def __div__(self, other):
        other = _sympify(other)
        if isinstance(other, TensExpr):
            raise ValueError('cannot divide by a tensor')
        return TensMul(self, S.One/other).doit()

    def __rdiv__(self, other):
        raise ValueError('cannot divide by a tensor')

    def __pow__(self, other):
        with warnings.catch_warnings():
            warnings.filterwarnings("ignore", category=SymPyDeprecationWarning)
            if self.data is None:
                raise ValueError("No power without ndarray data.")
        deprecate_data()
        from .array import tensorproduct, tensorcontraction
        free = self.free
        marray = self.data
        mdim = marray.rank()
        for metric in free:
            marray = tensorcontraction(
                tensorproduct(
                marray,
                metric[0].tensor_index_type.data,
                marray),
                (0, mdim), (mdim+1, mdim+2)
            )
        return marray ** (Rational(1, 2) * other)

    def __rpow__(self, other):
        raise NotImplementedError

    __truediv__ = __div__
    __rtruediv__ = __rdiv__

    def fun_eval(self, *index_tuples):
        """
        Return a tensor with free indices substituted according to ``index_tuples``

        ``index_types`` list of tuples ``(old_index, new_index)``

        Examples
        ========

        >>> from sympy.tensor.tensor import TensorIndexType, tensor_indices, tensor_heads, TensorSymmetry
        >>> Lorentz = TensorIndexType('Lorentz', dummy_fmt='L')
        >>> i, j, k, l = tensor_indices('i,j,k,l', Lorentz)
        >>> A, B = tensor_heads('A,B', [Lorentz]*2, TensorSymmetry.fully_symmetric(2))
        >>> t = A(i, k)*B(-k, -j); t
        A(i, L_0)*B(-L_0, -j)
        >>> t.fun_eval((i, k),(-j, l))
        A(k, L_0)*B(-L_0, l)
        """
        expr = self.xreplace(dict(index_tuples))
        expr = expr.replace(lambda x: isinstance(x, Tensor), lambda x: x.args[0](*x.args[1]))
        # For some reason, `TensMul` gets replaced by `Mul`, correct it:
        expr = expr.replace(lambda x: isinstance(x, (Mul, TensMul)), lambda x: TensMul(*x.args).doit())
        return expr

    def get_matrix(self):
        """
        DEPRECATED: do not use.

        Returns ndarray components data as a matrix, if components data are
        available and ndarray dimension does not exceed 2.
        """
        from sympy import Matrix
        deprecate_data()
        if 0 < self.rank <= 2:
            rows = self.data.shape[0]
            columns = self.data.shape[1] if self.rank == 2 else 1
            if self.rank == 2:
                mat_list = [] * rows
                for i in range(rows):
                    mat_list.append([])
                    for j in range(columns):
                        mat_list[i].append(self[i, j])
            else:
                mat_list = [None] * rows
                for i in range(rows):
                    mat_list[i] = self[i]
            return Matrix(mat_list)
        else:
            raise NotImplementedError(
                "missing multidimensional reduction to matrix.")

    @staticmethod
    def _get_indices_permutation(indices1, indices2):
        return [indices1.index(i) for i in indices2]

    def expand(self, **hints):
        return _expand(self, **hints).doit()

    def _expand(self, **kwargs):
        return self

    def _get_free_indices_set(self):
        indset = set([])
        for arg in self.args:
            if isinstance(arg, TensExpr):
                indset.update(arg._get_free_indices_set())
        return indset

    def _get_dummy_indices_set(self):
        indset = set([])
        for arg in self.args:
            if isinstance(arg, TensExpr):
                indset.update(arg._get_dummy_indices_set())
        return indset

    def _get_indices_set(self):
        indset = set([])
        for arg in self.args:
            if isinstance(arg, TensExpr):
                indset.update(arg._get_indices_set())
        return indset

    @property
    def _iterate_dummy_indices(self):
        dummy_set = self._get_dummy_indices_set()

        def recursor(expr, pos):
            if isinstance(expr, TensorIndex):
                if expr in dummy_set:
                    yield (expr, pos)
            elif isinstance(expr, (Tuple, TensExpr)):
                for p, arg in enumerate(expr.args):
                    for i in recursor(arg, pos+(p,)):
                        yield i

        return recursor(self, ())

    @property
    def _iterate_free_indices(self):
        free_set = self._get_free_indices_set()

        def recursor(expr, pos):
            if isinstance(expr, TensorIndex):
                if expr in free_set:
                    yield (expr, pos)
            elif isinstance(expr, (Tuple, TensExpr)):
                for p, arg in enumerate(expr.args):
                    for i in recursor(arg, pos+(p,)):
                        yield i

        return recursor(self, ())

    @property
    def _iterate_indices(self):
        def recursor(expr, pos):
            if isinstance(expr, TensorIndex):
                yield (expr, pos)
            elif isinstance(expr, (Tuple, TensExpr)):
                for p, arg in enumerate(expr.args):
                    for i in recursor(arg, pos+(p,)):
                        yield i

        return recursor(self, ())

    @staticmethod
    def _match_indices_with_other_tensor(array, free_ind1, free_ind2, replacement_dict):
        from .array import tensorcontraction, tensorproduct, permutedims

        index_types1 = [i.tensor_index_type for i in free_ind1]

        # Check if variance of indices needs to be fixed:
        pos2up = []
        pos2down = []
        free2remaining = free_ind2[:]
        for pos1, index1 in enumerate(free_ind1):
            if index1 in free2remaining:
                pos2 = free2remaining.index(index1)
                free2remaining[pos2] = None
                continue
            if -index1 in free2remaining:
                pos2 = free2remaining.index(-index1)
                free2remaining[pos2] = None
                free_ind2[pos2] = index1
                if index1.is_up:
                    pos2up.append(pos2)
                else:
                    pos2down.append(pos2)
            else:
                index2 = free2remaining[pos1]
                if index2 is None:
                    raise ValueError("incompatible indices: %s and %s" % (free_ind1, free_ind2))
                free2remaining[pos1] = None
                free_ind2[pos1] = index1
                if index1.is_up ^ index2.is_up:
                    if index1.is_up:
                        pos2up.append(pos1)
                    else:
                        pos2down.append(pos1)

        if len(set(free_ind1) & set(free_ind2)) < len(free_ind1):
            raise ValueError("incompatible indices: %s and %s" % (free_ind1, free_ind2))

        # TODO: add possibility of metric after (spinors)
        def contract_and_permute(metric, array, pos):
            array = tensorcontraction(tensorproduct(metric, array), (1, 2+pos))
            permu = list(range(len(free_ind1)))
            permu[0], permu[pos] = permu[pos], permu[0]
            return permutedims(array, permu)

        # Raise indices:
        for pos in pos2up:
            metric = replacement_dict[index_types1[pos]]
            metric_inverse = _TensorDataLazyEvaluator.inverse_matrix(metric)
            array = contract_and_permute(metric_inverse, array, pos)
        # Lower indices:
        for pos in pos2down:
            metric = replacement_dict[index_types1[pos]]
            array = contract_and_permute(metric, array, pos)

        if free_ind1:
            permutation = TensExpr._get_indices_permutation(free_ind2, free_ind1)
            array = permutedims(array, permutation)

        if hasattr(array, "rank") and array.rank() == 0:
            array = array[()]

        return free_ind2, array

    def replace_with_arrays(self, replacement_dict, indices=None):
        """
        Replace the tensorial expressions with arrays. The final array will
        correspond to the N-dimensional array with indices arranged according
        to ``indices``.

        Parameters
        ==========

        replacement_dict
            dictionary containing the replacement rules for tensors.
        indices
            the index order with respect to which the array is read. The
            original index order will be used if no value is passed.

        Examples
        ========

        >>> from sympy.tensor.tensor import TensorIndexType, tensor_indices
        >>> from sympy.tensor.tensor import TensorHead
        >>> from sympy import symbols, diag

        >>> L = TensorIndexType("L")
        >>> i, j = tensor_indices("i j", L)
        >>> A = TensorHead("A", [L])
        >>> A(i).replace_with_arrays({A(i): [1, 2]}, [i])
        [1, 2]

        Since 'indices' is optional, we can also call replace_with_arrays by
        this way if no specific index order is needed:

        >>> A(i).replace_with_arrays({A(i): [1, 2]})
        [1, 2]

        >>> expr = A(i)*A(j)
        >>> expr.replace_with_arrays({A(i): [1, 2]})
        [[1, 2], [2, 4]]

        For contractions, specify the metric of the ``TensorIndexType``, which
        in this case is ``L``, in its covariant form:

        >>> expr = A(i)*A(-i)
        >>> expr.replace_with_arrays({A(i): [1, 2], L: diag(1, -1)})
        -3

        Symmetrization of an array:

        >>> H = TensorHead("H", [L, L])
        >>> a, b, c, d = symbols("a b c d")
        >>> expr = H(i, j)/2 + H(j, i)/2
        >>> expr.replace_with_arrays({H(i, j): [[a, b], [c, d]]})
        [[a, b/2 + c/2], [b/2 + c/2, d]]

        Anti-symmetrization of an array:

        >>> expr = H(i, j)/2 - H(j, i)/2
        >>> repl = {H(i, j): [[a, b], [c, d]]}
        >>> expr.replace_with_arrays(repl)
        [[0, b/2 - c/2], [-b/2 + c/2, 0]]

        The same expression can be read as the transpose by inverting ``i`` and
        ``j``:

        >>> expr.replace_with_arrays(repl, [j, i])
        [[0, -b/2 + c/2], [b/2 - c/2, 0]]
        """
        from .array import Array

        indices = indices or []
        replacement_dict = {tensor: Array(array) for tensor, array in replacement_dict.items()}

        # Check dimensions of replaced arrays:
        for tensor, array in replacement_dict.items():
            if isinstance(tensor, TensorIndexType):
                expected_shape = [tensor.dim for i in range(2)]
            else:
                expected_shape = [index_type.dim for index_type in tensor.index_types]
            if len(expected_shape) != array.rank() or (not all([dim1 == dim2 if
                dim1 is not None else True for dim1, dim2 in zip(expected_shape,
                array.shape)])):
                raise ValueError("shapes for tensor %s expected to be %s, "\
                    "replacement array shape is %s" % (tensor, expected_shape,
                    array.shape))

        ret_indices, array = self._extract_data(replacement_dict)

        last_indices, array = self._match_indices_with_other_tensor(array, indices, ret_indices, replacement_dict)
        #permutation = self._get_indices_permutation(indices, ret_indices)
        #if not hasattr(array, "rank"):
            #return array
        #if array.rank() == 0:
            #array = array[()]
            #return array
        #array = permutedims(array, permutation)
        return array

    def _check_add_Sum(self, expr, index_symbols):
        from sympy import Sum
        indices = self.get_indices()
        dum = self.dum
        sum_indices = [ (index_symbols[i], 0,
            indices[i].tensor_index_type.dim-1) for i, j in dum]
        if sum_indices:
            expr = Sum(expr, *sum_indices)
        return expr


class TensAdd(TensExpr, AssocOp):
    """
    Sum of tensors

    Parameters
    ==========

    free_args : list of the free indices

    Attributes
    ==========

    ``args`` : tuple of addends
    ``rank`` : rank of the tensor
    ``free_args`` : list of the free indices in sorted order

    Examples
    ========

    >>> from sympy.tensor.tensor import TensorIndexType, tensor_heads, tensor_indices
    >>> Lorentz = TensorIndexType('Lorentz', dummy_fmt='L')
    >>> a, b = tensor_indices('a,b', Lorentz)
    >>> p, q = tensor_heads('p,q', [Lorentz])
    >>> t = p(a) + q(a); t
    p(a) + q(a)
    >>> t(b)
    p(b) + q(b)

    Examples with components data added to the tensor expression:

    >>> from sympy import symbols, diag
    >>> x, y, z, t = symbols("x y z t")
    >>> repl = {}
    >>> repl[Lorentz] = diag(1, -1, -1, -1)
    >>> repl[p(a)] = [1, 2, 3, 4]
    >>> repl[q(a)] = [x, y, z, t]

    The following are: 2**2 - 3**2 - 2**2 - 7**2 ==> -58

    >>> expr = p(a) + q(a)
    >>> expr.replace_with_arrays(repl, [a])
    [x + 1, y + 2, z + 3, t + 4]
    """

    def __new__(cls, *args, **kw_args):
        args = [_sympify(x) for x in args if x]

        args = TensAdd._tensAdd_flatten(args)

        obj = Basic.__new__(cls, *args, **kw_args)
        return obj

    def doit(self, **kwargs):
        deep = kwargs.get('deep', True)
        if deep:
            args = [arg.doit(**kwargs) for arg in self.args]
        else:
            args = self.args

        if not args:
            return S.Zero

        if len(args) == 1 and not isinstance(args[0], TensExpr):
            return args[0]

        # now check that all addends have the same indices:
        TensAdd._tensAdd_check(args)

        # if TensAdd has only 1 element in its `args`:
        if len(args) == 1:  # and isinstance(args[0], TensMul):
            return args[0]

        # Remove zeros:
        args = [x for x in args if x]

        # if there are no more args (i.e. have cancelled out),
        # just return zero:
        if not args:
            return S.Zero

        if len(args) == 1:
            return args[0]

        # Collect terms appearing more than once, differing by their coefficients:
        args = TensAdd._tensAdd_collect_terms(args)

        # collect canonicalized terms
        def sort_key(t):
            x = get_index_structure(t)
            if not isinstance(t, TensExpr):
                return ([], [], [])
            return (t.components, x.free, x.dum)
        args.sort(key=sort_key)

        if not args:
            return S.Zero
        # it there is only a component tensor return it
        if len(args) == 1:
            return args[0]

        obj = self.func(*args)
        return obj

    @staticmethod
    def _tensAdd_flatten(args):
        # flatten TensAdd, coerce terms which are not tensors to tensors
        a = []
        for x in args:
            if isinstance(x, (Add, TensAdd)):
                a.extend(list(x.args))
            else:
                a.append(x)
        args = [x for x in a if x.coeff]
        return args

    @staticmethod
    def _tensAdd_check(args):
        # check that all addends have the same free indices
        indices0 = set([x[0] for x in get_index_structure(args[0]).free])
        list_indices = [set([y[0] for y in get_index_structure(x).free]) for x in args[1:]]
        if not all(x == indices0 for x in list_indices):
            raise ValueError('all tensors must have the same indices')

    @staticmethod
    def _tensAdd_collect_terms(args):
        # collect TensMul terms differing at most by their coefficient
        terms_dict = defaultdict(list)
        scalars = S.Zero
        if isinstance(args[0], TensExpr):
            free_indices = set(args[0].get_free_indices())
        else:
            free_indices = set([])

        for arg in args:
            if not isinstance(arg, TensExpr):
                if free_indices != set([]):
                    raise ValueError("wrong valence")
                scalars += arg
                continue
            if free_indices != set(arg.get_free_indices()):
                raise ValueError("wrong valence")
            # TODO: what is the part which is not a coeff?
            # needs an implementation similar to .as_coeff_Mul()
            terms_dict[arg.nocoeff].append(arg.coeff)

        new_args = [TensMul(Add(*coeff), t).doit() for t, coeff in terms_dict.items() if Add(*coeff) != 0]
        if isinstance(scalars, Add):
            new_args = list(scalars.args) + new_args
        elif scalars != 0:
            new_args = [scalars] + new_args
        return new_args

    def get_indices(self):
        indices = []
        for arg in self.args:
            indices.extend([i for i in get_indices(arg) if i not in indices])
        return indices

    @property
    def rank(self):
        return self.args[0].rank

    @property
    def free_args(self):
        return self.args[0].free_args

    def _expand(self, **hints):
        return TensAdd(*[_expand(i, **hints) for i in self.args])

    def __call__(self, *indices):
        """Returns tensor with ordered free indices replaced by ``indices``

        Parameters
        ==========

        indices

        Examples
        ========

        >>> from sympy import Symbol
        >>> from sympy.tensor.tensor import TensorIndexType, tensor_indices, tensor_heads
        >>> D = Symbol('D')
        >>> Lorentz = TensorIndexType('Lorentz', dim=D, dummy_fmt='L')
        >>> i0,i1,i2,i3,i4 = tensor_indices('i0:5', Lorentz)
        >>> p, q = tensor_heads('p,q', [Lorentz])
        >>> g = Lorentz.metric
        >>> t = p(i0)*p(i1) + g(i0,i1)*q(i2)*q(-i2)
        >>> t(i0,i2)
        metric(i0, i2)*q(L_0)*q(-L_0) + p(i0)*p(i2)
        >>> from sympy.tensor.tensor import canon_bp
        >>> canon_bp(t(i0,i1) - t(i1,i0))
        0
        """
        free_args = self.free_args
        indices = list(indices)
        if [x.tensor_index_type for x in indices] != [x.tensor_index_type for x in free_args]:
            raise ValueError('incompatible types')
        if indices == free_args:
            return self
        index_tuples = list(zip(free_args, indices))
        a = [x.func(*x.fun_eval(*index_tuples).args) for x in self.args]
        res = TensAdd(*a).doit()
        return res

    def canon_bp(self):
        """
        Canonicalize using the Butler-Portugal algorithm for canonicalization
        under monoterm symmetries.
        """
        expr = self.expand()
        args = [canon_bp(x) for x in expr.args]
        res = TensAdd(*args).doit()
        return res

    def equals(self, other):
        other = _sympify(other)
        if isinstance(other, TensMul) and other._coeff == 0:
            return all(x._coeff == 0 for x in self.args)
        if isinstance(other, TensExpr):
            if self.rank != other.rank:
                return False
        if isinstance(other, TensAdd):
            if set(self.args) != set(other.args):
                return False
            else:
                return True
        t = self - other
        if not isinstance(t, TensExpr):
            return t == 0
        else:
            if isinstance(t, TensMul):
                return t._coeff == 0
            else:
                return all(x._coeff == 0 for x in t.args)

    def __getitem__(self, item):
        deprecate_data()
        return self.data[item]

    def contract_delta(self, delta):
        args = [x.contract_delta(delta) for x in self.args]
        t = TensAdd(*args).doit()
        return canon_bp(t)

    def contract_metric(self, g):
        """
        Raise or lower indices with the metric ``g``

        Parameters
        ==========

        g :  metric

        contract_all : if True, eliminate all ``g`` which are contracted

        Notes
        =====

        see the ``TensorIndexType`` docstring for the contraction conventions
        """

        args = [contract_metric(x, g) for x in self.args]
        t = TensAdd(*args).doit()
        return canon_bp(t)

    def fun_eval(self, *index_tuples):
        """
        Return a tensor with free indices substituted according to ``index_tuples``

        Parameters
        ==========

        index_types : list of tuples ``(old_index, new_index)``

        Examples
        ========

        >>> from sympy.tensor.tensor import TensorIndexType, tensor_indices, tensor_heads, TensorSymmetry
        >>> Lorentz = TensorIndexType('Lorentz', dummy_fmt='L')
        >>> i, j, k, l = tensor_indices('i,j,k,l', Lorentz)
        >>> A, B = tensor_heads('A,B', [Lorentz]*2, TensorSymmetry.fully_symmetric(2))
        >>> t = A(i, k)*B(-k, -j) + A(i, -j)
        >>> t.fun_eval((i, k),(-j, l))
        A(k, L_0)*B(-L_0, l) + A(k, l)
        """
        args = self.args
        args1 = []
        for x in args:
            y = x.fun_eval(*index_tuples)
            args1.append(y)
        return TensAdd(*args1).doit()

    def substitute_indices(self, *index_tuples):
        """
        Return a tensor with free indices substituted according to ``index_tuples``

        Parameters
        ==========

        index_types : list of tuples ``(old_index, new_index)``

        Examples
        ========

        >>> from sympy.tensor.tensor import TensorIndexType, tensor_indices, tensor_heads, TensorSymmetry
        >>> Lorentz = TensorIndexType('Lorentz', dummy_fmt='L')
        >>> i, j, k, l = tensor_indices('i,j,k,l', Lorentz)
        >>> A, B = tensor_heads('A,B', [Lorentz]*2, TensorSymmetry.fully_symmetric(2))
        >>> t = A(i, k)*B(-k, -j); t
        A(i, L_0)*B(-L_0, -j)
        >>> t.substitute_indices((i,j), (j, k))
        A(j, L_0)*B(-L_0, -k)
        """
        args = self.args
        args1 = []
        for x in args:
            y = x.substitute_indices(*index_tuples)
            args1.append(y)
        return TensAdd(*args1).doit()

    def _print(self):
        a = []
        args = self.args
        for x in args:
            a.append(str(x))
        a.sort()
        s = ' + '.join(a)
        s = s.replace('+ -', '- ')
        return s

    def _extract_data(self, replacement_dict):
        from sympy.tensor.array import Array, permutedims
        args_indices, arrays = zip(*[
            arg._extract_data(replacement_dict) if
            isinstance(arg, TensExpr) else ([], arg) for arg in self.args
        ])
        arrays = [Array(i) for i in arrays]
        ref_indices = args_indices[0]
        for i in range(1, len(args_indices)):
            indices = args_indices[i]
            array = arrays[i]
            permutation = TensMul._get_indices_permutation(indices, ref_indices)
            arrays[i] = permutedims(array, permutation)
        return ref_indices, sum(arrays, Array.zeros(*array.shape))

    @property
    def data(self):
        deprecate_data()
        return _tensor_data_substitution_dict[self.expand()]

    @data.setter
    def data(self, data):
        deprecate_data()
        _tensor_data_substitution_dict[self] = data

    @data.deleter
    def data(self):
        deprecate_data()
        if self in _tensor_data_substitution_dict:
            del _tensor_data_substitution_dict[self]

    def __iter__(self):
        deprecate_data()
        if not self.data:
            raise ValueError("No iteration on abstract tensors")
        return self.data.flatten().__iter__()

    def _eval_rewrite_as_Indexed(self, *args):
        return Add.fromiter(args)


class Tensor(TensExpr):
    """
    Base tensor class, i.e. this represents a tensor, the single unit to be
    put into an expression.

    This object is usually created from a ``TensorHead``, by attaching indices
    to it. Indices preceded by a minus sign are considered contravariant,
    otherwise covariant.

    Examples
    ========

    >>> from sympy.tensor.tensor import TensorIndexType, tensor_indices, TensorHead
    >>> Lorentz = TensorIndexType("Lorentz", dummy_fmt="L")
    >>> mu, nu = tensor_indices('mu nu', Lorentz)
    >>> A = TensorHead("A", [Lorentz, Lorentz])
    >>> A(mu, -nu)
    A(mu, -nu)
    >>> A(mu, -mu)
    A(L_0, -L_0)

    It is also possible to use symbols instead of inidices (appropriate indices
    are then generated automatically).

    >>> from sympy import Symbol
    >>> x = Symbol('x')
    >>> A(x, mu)
    A(x, mu)
    >>> A(x, -x)
    A(L_0, -L_0)

    """

    is_commutative = False

    def __new__(cls, tensor_head, indices, **kw_args):
        is_canon_bp = kw_args.pop('is_canon_bp', False)
        indices = cls._parse_indices(tensor_head, indices)
        obj = Basic.__new__(cls, tensor_head, Tuple(*indices), **kw_args)
        obj._index_structure = _IndexStructure.from_indices(*indices)
        obj._free_indices_set = set(obj._index_structure.get_free_indices())
        if tensor_head.rank != len(indices):
            raise ValueError("wrong number of indices")
        obj._indices = indices
        obj._is_canon_bp = is_canon_bp
        obj._index_map = Tensor._build_index_map(indices, obj._index_structure)
        return obj

    @staticmethod
    def _build_index_map(indices, index_structure):
        index_map = {}
        for idx in indices:
            index_map[idx] = (indices.index(idx),)
        return index_map

    def doit(self, **kwargs):
        args, indices, free, dum = TensMul._tensMul_contract_indices([self])
        return args[0]

    @staticmethod
    def _parse_indices(tensor_head, indices):
        if not isinstance(indices, (tuple, list, Tuple)):
            raise TypeError("indices should be an array, got %s" % type(indices))
        indices = list(indices)
        for i, index in enumerate(indices):
            if isinstance(index, Symbol):
                indices[i] = TensorIndex(index, tensor_head.index_types[i], True)
            elif isinstance(index, Mul):
                c, e = index.as_coeff_Mul()
                if c == -1 and isinstance(e, Symbol):
                    indices[i] = TensorIndex(e, tensor_head.index_types[i], False)
                else:
                    raise ValueError("index not understood: %s" % index)
            elif not isinstance(index, TensorIndex):
                raise TypeError("wrong type for index: %s is %s" % (index, type(index)))
        return indices

    def _set_new_index_structure(self, im, is_canon_bp=False):
        indices = im.get_indices()
        return self._set_indices(*indices, is_canon_bp=is_canon_bp)

    def _set_indices(self, *indices, **kw_args):
        if len(indices) != self.ext_rank:
            raise ValueError("indices length mismatch")
        return self.func(self.args[0], indices, is_canon_bp=kw_args.pop('is_canon_bp', False)).doit()

    def _get_free_indices_set(self):
        return set([i[0] for i in self._index_structure.free])

    def _get_dummy_indices_set(self):
        dummy_pos = set(itertools.chain(*self._index_structure.dum))
        return set(idx for i, idx in enumerate(self.args[1]) if i in dummy_pos)

    def _get_indices_set(self):
        return set(self.args[1].args)

    @property
    def is_canon_bp(self):
        return self._is_canon_bp

    @property
    def indices(self):
        return self._indices

    @property
    def free(self):
        return self._index_structure.free[:]

    @property
    def free_in_args(self):
        return [(ind, pos, 0) for ind, pos in self.free]

    @property
    def dum(self):
        return self._index_structure.dum[:]

    @property
    def dum_in_args(self):
        return [(p1, p2, 0, 0) for p1, p2 in self.dum]

    @property
    def rank(self):
        return len(self.free)

    @property
    def ext_rank(self):
        return self._index_structure._ext_rank

    @property
    def free_args(self):
        return sorted([x[0] for x in self.free])

    def commutes_with(self, other):
        """
        :param other:
        :return:
            0  commute
            1  anticommute
            None  neither commute nor anticommute
        """
        if not isinstance(other, TensExpr):
            return 0
        elif isinstance(other, Tensor):
            return self.component.commutes_with(other.component)
        return NotImplementedError

    def perm2tensor(self, g, is_canon_bp=False):
        """
        Returns the tensor corresponding to the permutation ``g``

        For further details, see the method in ``TIDS`` with the same name.
        """
        return perm2tensor(self, g, is_canon_bp)

    def canon_bp(self):
        if self._is_canon_bp:
            return self
        expr = self.expand()
        g, dummies, msym = expr._index_structure.indices_canon_args()
        v = components_canon_args([expr.component])
        can = canonicalize(g, dummies, msym, *v)
        if can == 0:
            return S.Zero
        tensor = self.perm2tensor(can, True)
        return tensor

    @property
    def index_types(self):
        return list(self.component.index_types)

    @property
    def coeff(self):
        return S.One

    @property
    def nocoeff(self):
        return self

    @property
    def component(self):
        return self.args[0]

    @property
    def components(self):
        return [self.args[0]]

    def split(self):
        return [self]

    def _expand(self, **kwargs):
        return self

    def sorted_components(self):
        return self

    def get_indices(self):
        """
        Get a list of indices, corresponding to those of the tensor.
        """
        return list(self.args[1])

    def get_free_indices(self):
        """
        Get a list of free indices, corresponding to those of the tensor.
        """
        return self._index_structure.get_free_indices()

    def as_base_exp(self):
        return self, S.One

    def substitute_indices(self, *index_tuples):
        return substitute_indices(self, *index_tuples)

    def __call__(self, *indices):
        """Returns tensor with ordered free indices replaced by ``indices``

        Examples
        ========

        >>> from sympy.tensor.tensor import TensorIndexType, tensor_indices, TensorHead, TensorSymmetry
        >>> Lorentz = TensorIndexType('Lorentz', dummy_fmt='L')
        >>> i0,i1,i2,i3,i4 = tensor_indices('i0:5', Lorentz)
        >>> A = TensorHead('A', [Lorentz]*5, TensorSymmetry.fully_symmetric(5))
        >>> t = A(i2, i1, -i2, -i3, i4)
        >>> t
        A(L_0, i1, -L_0, -i3, i4)
        >>> t(i1, i2, i3)
        A(L_0, i1, -L_0, i2, i3)
        """

        free_args = self.free_args
        indices = list(indices)
        if [x.tensor_index_type for x in indices] != [x.tensor_index_type for x in free_args]:
            raise ValueError('incompatible types')
        if indices == free_args:
            return self
        t = self.fun_eval(*list(zip(free_args, indices)))

        # object is rebuilt in order to make sure that all contracted indices
        # get recognized as dummies, but only if there are contracted indices.
        if len(set(i if i.is_up else -i for i in indices)) != len(indices):
            return t.func(*t.args)
        return t

    # TODO: put this into TensExpr?
    def __iter__(self):
        deprecate_data()
        return self.data.__iter__()

    # TODO: put this into TensExpr?
    def __getitem__(self, item):
        deprecate_data()
        return self.data[item]

    def _extract_data(self, replacement_dict):
        from .array import Array
        for k, v in replacement_dict.items():
            if isinstance(k, Tensor) and k.args[0] == self.args[0]:
                other = k
                array = v
                break
        else:
            raise ValueError("%s not found in %s" % (self, replacement_dict))

        # TODO: inefficient, this should be done at root level only:
        replacement_dict = {k: Array(v) for k, v in replacement_dict.items()}
        array = Array(array)

        dum1 = self.dum
        dum2 = other.dum

        if len(dum2) > 0:
            for pair in dum2:
                # allow `dum2` if the contained values are also in `dum1`.
                if pair not in dum1:
                    raise NotImplementedError("%s with contractions is not implemented" % other)
            # Remove elements in `dum2` from `dum1`:
            dum1 = [pair for pair in dum1 if pair not in dum2]
        if len(dum1) > 0:
            indices2 = other.get_indices()
            repl = {}
            for p1, p2 in dum1:
                repl[indices2[p2]] = -indices2[p1]
            other = other.xreplace(repl).doit()
            array = _TensorDataLazyEvaluator.data_contract_dum([array], dum1, len(indices2))

        free_ind1 = self.get_free_indices()
        free_ind2 = other.get_free_indices()

        return self._match_indices_with_other_tensor(array, free_ind1, free_ind2, replacement_dict)

    @property
    def data(self):
        deprecate_data()
        return _tensor_data_substitution_dict[self]

    @data.setter
    def data(self, data):
        deprecate_data()
        # TODO: check data compatibility with properties of tensor.
        _tensor_data_substitution_dict[self] = data

    @data.deleter
    def data(self):
        deprecate_data()
        if self in _tensor_data_substitution_dict:
            del _tensor_data_substitution_dict[self]
        if self.metric in _tensor_data_substitution_dict:
            del _tensor_data_substitution_dict[self.metric]

    def _print(self):
        indices = [str(ind) for ind in self.indices]
        component = self.component
        if component.rank > 0:
            return ('%s(%s)' % (component.name, ', '.join(indices)))
        else:
            return ('%s' % component.name)

    def equals(self, other):
        if other == 0:
            return self.coeff == 0
        other = _sympify(other)
        if not isinstance(other, TensExpr):
            assert not self.components
            return S.One == other

        def _get_compar_comp(self):
            t = self.canon_bp()
            r = (t.coeff, tuple(t.components), \
                    tuple(sorted(t.free)), tuple(sorted(t.dum)))
            return r

        return _get_compar_comp(self) == _get_compar_comp(other)

    def contract_metric(self, g):
        # if metric is not the same, ignore this step:
        if self.component != g:
            return self
        # in case there are free components, do not perform anything:
        if len(self.free) != 0:
            return self

        antisym = g.index_types[0].metric_antisym
        sign = S.One
        typ = g.index_types[0]

        if not antisym:
            # g(i, -i)
            if typ._dim is None:
                raise ValueError('dimension not assigned')
            sign = sign*typ._dim
        else:
            # g(i, -i)
            if typ._dim is None:
                raise ValueError('dimension not assigned')
            sign = sign*typ._dim

            dp0, dp1 = self.dum[0]
            if dp0 < dp1:
                # g(i, -i) = -D with antisymmetric metric
                sign = -sign

        return sign

    def contract_delta(self, metric):
        return self.contract_metric(metric)

    def _eval_rewrite_as_Indexed(self, tens, indices):
        from sympy import Indexed
        # TODO: replace .args[0] with .name:
        index_symbols = [i.args[0] for i in self.get_indices()]
        expr = Indexed(tens.args[0], *index_symbols)
        return self._check_add_Sum(expr, index_symbols)


class TensMul(TensExpr, AssocOp):
    """
    Product of tensors

    Parameters
    ==========

    coeff : SymPy coefficient of the tensor
    args

    Attributes
    ==========

    ``components`` : list of ``TensorHead`` of the component tensors
    ``types`` : list of nonrepeated ``TensorIndexType``
    ``free`` : list of ``(ind, ipos, icomp)``, see Notes
    ``dum`` : list of ``(ipos1, ipos2, icomp1, icomp2)``, see Notes
    ``ext_rank`` : rank of the tensor counting the dummy indices
    ``rank`` : rank of the tensor
    ``coeff`` : SymPy coefficient of the tensor
    ``free_args`` : list of the free indices in sorted order
    ``is_canon_bp`` : ``True`` if the tensor in in canonical form

    Notes
    =====

    ``args[0]``   list of ``TensorHead`` of the component tensors.

    ``args[1]``   list of ``(ind, ipos, icomp)``
    where ``ind`` is a free index, ``ipos`` is the slot position
    of ``ind`` in the ``icomp``-th component tensor.

    ``args[2]`` list of tuples representing dummy indices.
    ``(ipos1, ipos2, icomp1, icomp2)`` indicates that the contravariant
    dummy index is the ``ipos1``-th slot position in the ``icomp1``-th
    component tensor; the corresponding covariant index is
    in the ``ipos2`` slot position in the ``icomp2``-th component tensor.

    """
    identity = S.One

    def __new__(cls, *args, **kw_args):
        is_canon_bp = kw_args.get('is_canon_bp', False)
        args = list(map(_sympify, args))

        # Flatten:
        args = [i for arg in args for i in (arg.args if isinstance(arg, (TensMul, Mul)) else [arg])]

        args, indices, free, dum = TensMul._tensMul_contract_indices(args, replace_indices=False)

        # Data for indices:
        index_types = [i.tensor_index_type for i in indices]
        index_structure = _IndexStructure(free, dum, index_types, indices, canon_bp=is_canon_bp)

        obj = TensExpr.__new__(cls, *args)
        obj._indices = indices
        obj._index_types = index_types
        obj._index_structure = index_structure
        obj._ext_rank = len(obj._index_structure.free) + 2*len(obj._index_structure.dum)
        obj._coeff = S.One
        obj._is_canon_bp = is_canon_bp
        return obj

    @staticmethod
    def _indices_to_free_dum(args_indices):
        free2pos1 = {}
        free2pos2 = {}
        dummy_data = []
        indices = []

        # Notation for positions (to better understand the code):
        # `pos1`: position in the `args`.
        # `pos2`: position in the indices.

        # Example:
        # A(i, j)*B(k, m, n)*C(p)
        # `pos1` of `n` is 1 because it's in `B` (second `args` of TensMul).
        # `pos2` of `n` is 4 because it's the fifth overall index.

        # Counter for the index position wrt the whole expression:
        pos2 = 0

        for pos1, arg_indices in enumerate(args_indices):

            for index_pos, index in enumerate(arg_indices):
                if not isinstance(index, TensorIndex):
                    raise TypeError("expected TensorIndex")
                if -index in free2pos1:
                    # Dummy index detected:
                    other_pos1 = free2pos1.pop(-index)
                    other_pos2 = free2pos2.pop(-index)
                    if index.is_up:
                        dummy_data.append((index, pos1, other_pos1, pos2, other_pos2))
                    else:
                        dummy_data.append((-index, other_pos1, pos1, other_pos2, pos2))
                    indices.append(index)
                elif index in free2pos1:
                    raise ValueError("Repeated index: %s" % index)
                else:
                    free2pos1[index] = pos1
                    free2pos2[index] = pos2
                    indices.append(index)
                pos2 += 1

        free = [(i, p) for (i, p) in free2pos2.items()]
        free_names = [i.name for i in free2pos2.keys()]

        dummy_data.sort(key=lambda x: x[3])
        return indices, free, free_names, dummy_data

    @staticmethod
    def _dummy_data_to_dum(dummy_data):
        return [(p2a, p2b) for (i, p1a, p1b, p2a, p2b) in dummy_data]

    @staticmethod
    def _tensMul_contract_indices(args, replace_indices=True):
        replacements = [{} for _ in args]

        #_index_order = all([_has_index_order(arg) for arg in args])

        args_indices = [get_indices(arg) for arg in args]
        indices, free, free_names, dummy_data = TensMul._indices_to_free_dum(args_indices)

        cdt = defaultdict(int)

        def dummy_fmt_gen(tensor_index_type):
            fmt = tensor_index_type.dummy_fmt
            nd = cdt[tensor_index_type]
            cdt[tensor_index_type] += 1
            return fmt % nd

        if replace_indices:
            for old_index, pos1cov, pos1contra, pos2cov, pos2contra in dummy_data:
                index_type = old_index.tensor_index_type
                while True:
                    dummy_name = dummy_fmt_gen(index_type)
                    if dummy_name not in free_names:
                        break
                dummy = TensorIndex(dummy_name, index_type, True)
                replacements[pos1cov][old_index] = dummy
                replacements[pos1contra][-old_index] = -dummy
                indices[pos2cov] = dummy
                indices[pos2contra] = -dummy
            args = [arg.xreplace(repl) for arg, repl in zip(args, replacements)]

        dum = TensMul._dummy_data_to_dum(dummy_data)
        return args, indices, free, dum

    @staticmethod
    def _get_components_from_args(args):
        """
        Get a list of ``Tensor`` objects having the same ``TIDS`` if multiplied
        by one another.
        """
        components = []
        for arg in args:
            if not isinstance(arg, TensExpr):
                continue
            if isinstance(arg, TensAdd):
                continue
            components.extend(arg.components)
        return components

    @staticmethod
    def _rebuild_tensors_list(args, index_structure):
        indices = index_structure.get_indices()
        #tensors = [None for i in components]  # pre-allocate list
        ind_pos = 0
        for i, arg in enumerate(args):
            if not isinstance(arg, TensExpr):
                continue
            prev_pos = ind_pos
            ind_pos += arg.ext_rank
            args[i] = Tensor(arg.component, indices[prev_pos:ind_pos])

    def doit(self, **kwargs):
        is_canon_bp = self._is_canon_bp
        deep = kwargs.get('deep', True)
        if deep:
            args = [arg.doit(**kwargs) for arg in self.args]
        else:
            args = self.args

        args = [arg for arg in args if arg != self.identity]

        # Extract non-tensor coefficients:
        coeff = reduce(lambda a, b: a*b, [arg for arg in args if not isinstance(arg, TensExpr)], S.One)
        args = [arg for arg in args if isinstance(arg, TensExpr)]

        if len(args) == 0:
            return coeff

        if coeff != self.identity:
            args = [coeff] + args
        if coeff == 0:
            return S.Zero

        if len(args) == 1:
            return args[0]

        args, indices, free, dum = TensMul._tensMul_contract_indices(args)

        # Data for indices:
        index_types = [i.tensor_index_type for i in indices]
        index_structure = _IndexStructure(free, dum, index_types, indices, canon_bp=is_canon_bp)

        obj = self.func(*args)
        obj._index_types = index_types
        obj._index_structure = index_structure
        obj._ext_rank = len(obj._index_structure.free) + 2*len(obj._index_structure.dum)
        obj._coeff = coeff
        obj._is_canon_bp = is_canon_bp
        return obj

    # TODO: this method should be private
    # TODO: should this method be renamed _from_components_free_dum ?
    @staticmethod
    def from_data(coeff, components, free, dum, **kw_args):
        return TensMul(coeff, *TensMul._get_tensors_from_components_free_dum(components, free, dum), **kw_args).doit()

    @staticmethod
    def _get_tensors_from_components_free_dum(components, free, dum):
        """
        Get a list of ``Tensor`` objects by distributing ``free`` and ``dum`` indices on the ``components``.
        """
        index_structure = _IndexStructure.from_components_free_dum(components, free, dum)
        indices = index_structure.get_indices()
        tensors = [None for i in components]  # pre-allocate list

        # distribute indices on components to build a list of tensors:
        ind_pos = 0
        for i, component in enumerate(components):
            prev_pos = ind_pos
            ind_pos += component.rank
            tensors[i] = Tensor(component, indices[prev_pos:ind_pos])
        return tensors

    def _get_free_indices_set(self):
        return set([i[0] for i in self.free])

    def _get_dummy_indices_set(self):
        dummy_pos = set(itertools.chain(*self.dum))
        return set(idx for i, idx in enumerate(self._index_structure.get_indices()) if i in dummy_pos)

    def _get_position_offset_for_indices(self):
        arg_offset = [None for i in range(self.ext_rank)]
        counter = 0
        for i, arg in enumerate(self.args):
            if not isinstance(arg, TensExpr):
                continue
            for j in range(arg.ext_rank):
                arg_offset[j + counter] = counter
            counter += arg.ext_rank
        return arg_offset

    @property
    def free_args(self):
        return sorted([x[0] for x in self.free])

    @property
    def components(self):
        return self._get_components_from_args(self.args)

    @property
    def free(self):
        return self._index_structure.free[:]

    @property
    def free_in_args(self):
        arg_offset = self._get_position_offset_for_indices()
        argpos = self._get_indices_to_args_pos()
        return [(ind, pos-arg_offset[pos], argpos[pos]) for (ind, pos) in self.free]

    @property
    def coeff(self):
        return self._coeff

    @property
    def nocoeff(self):
        return self.func(*[t for t in self.args if isinstance(t, TensExpr)]).doit()

    @property
    def dum(self):
        return self._index_structure.dum[:]

    @property
    def dum_in_args(self):
        arg_offset = self._get_position_offset_for_indices()
        argpos = self._get_indices_to_args_pos()
        return [(p1-arg_offset[p1], p2-arg_offset[p2], argpos[p1], argpos[p2]) for p1, p2 in self.dum]

    @property
    def rank(self):
        return len(self.free)

    @property
    def ext_rank(self):
        return self._ext_rank

    @property
    def index_types(self):
        return self._index_types[:]

    def equals(self, other):
        if other == 0:
            return self.coeff == 0
        other = _sympify(other)
        if not isinstance(other, TensExpr):
            assert not self.components
            return self._coeff == other

        return self.canon_bp() == other.canon_bp()

    def get_indices(self):
        """
        Returns the list of indices of the tensor

        The indices are listed in the order in which they appear in the
        component tensors.
        The dummy indices are given a name which does not collide with
        the names of the free indices.

        Examples
        ========

        >>> from sympy.tensor.tensor import TensorIndexType, tensor_indices, tensor_heads
        >>> Lorentz = TensorIndexType('Lorentz', dummy_fmt='L')
        >>> m0, m1, m2 = tensor_indices('m0,m1,m2', Lorentz)
        >>> g = Lorentz.metric
        >>> p, q = tensor_heads('p,q', [Lorentz])
        >>> t = p(m1)*g(m0,m2)
        >>> t.get_indices()
        [m1, m0, m2]
        >>> t2 = p(m1)*g(-m1, m2)
        >>> t2.get_indices()
        [L_0, -L_0, m2]
        """
        return self._indices

    def get_free_indices(self):
        """
        Returns the list of free indices of the tensor

        The indices are listed in the order in which they appear in the
        component tensors.

        Examples
        ========

        >>> from sympy.tensor.tensor import TensorIndexType, tensor_indices, tensor_heads
        >>> Lorentz = TensorIndexType('Lorentz', dummy_fmt='L')
        >>> m0, m1, m2 = tensor_indices('m0,m1,m2', Lorentz)
        >>> g = Lorentz.metric
        >>> p, q = tensor_heads('p,q', [Lorentz])
        >>> t = p(m1)*g(m0,m2)
        >>> t.get_free_indices()
        [m1, m0, m2]
        >>> t2 = p(m1)*g(-m1, m2)
        >>> t2.get_free_indices()
        [m2]
        """
        return self._index_structure.get_free_indices()

    def split(self):
        """
        Returns a list of tensors, whose product is ``self``

        Dummy indices contracted among different tensor components
        become free indices with the same name as the one used to
        represent the dummy indices.

        Examples
        ========

        >>> from sympy.tensor.tensor import TensorIndexType, tensor_indices, tensor_heads, TensorSymmetry
        >>> Lorentz = TensorIndexType('Lorentz', dummy_fmt='L')
        >>> a, b, c, d = tensor_indices('a,b,c,d', Lorentz)
        >>> A, B = tensor_heads('A,B', [Lorentz]*2, TensorSymmetry.fully_symmetric(2))
        >>> t = A(a,b)*B(-b,c)
        >>> t
        A(a, L_0)*B(-L_0, c)
        >>> t.split()
        [A(a, L_0), B(-L_0, c)]
        """
        if self.args == ():
            return [self]
        splitp = []
        res = 1
        for arg in self.args:
            if isinstance(arg, Tensor):
                splitp.append(res*arg)
                res = 1
            else:
                res *= arg
        return splitp

    def _expand(self, **hints):
        # TODO: temporary solution, in the future this should be linked to
        # `Expr.expand`.
        args = [_expand(arg, **hints) for arg in self.args]
        args1 = [arg.args if isinstance(arg, (Add, TensAdd)) else (arg,) for arg in args]
        return TensAdd(*[
            TensMul(*i) for i in itertools.product(*args1)]
        )

    def __neg__(self):
        return TensMul(S.NegativeOne, self, is_canon_bp=self._is_canon_bp).doit()

    def __getitem__(self, item):
        deprecate_data()
        return self.data[item]

    def _get_args_for_traditional_printer(self):
        args = list(self.args)
        if (self.coeff < 0) == True:
            # expressions like "-A(a)"
            sign = "-"
            if self.coeff == S.NegativeOne:
                args = args[1:]
            else:
                args[0] = -args[0]
        else:
            sign = ""
        return sign, args

    def _sort_args_for_sorted_components(self):
        """
        Returns the ``args`` sorted according to the components commutation
        properties.

        The sorting is done taking into account the commutation group
        of the component tensors.
        """
        cv = [arg for arg in self.args if isinstance(arg, TensExpr)]
        sign = 1
        n = len(cv) - 1
        for i in range(n):
            for j in range(n, i, -1):
                c = cv[j-1].commutes_with(cv[j])
                # if `c` is `None`, it does neither commute nor anticommute, skip:
                if c not in [0, 1]:
                    continue
                typ1 = sorted(set(cv[j-1].component.index_types), key=lambda x: x.name)
                typ2 = sorted(set(cv[j].component.index_types), key=lambda x: x.name)
                if (typ1, cv[j-1].component.name) > (typ2, cv[j].component.name):
                    cv[j-1], cv[j] = cv[j], cv[j-1]
                    # if `c` is 1, the anticommute, so change sign:
                    if c:
                        sign = -sign

        coeff = sign * self.coeff
        if coeff != 1:
            return [coeff] + cv
        return cv

    def sorted_components(self):
        """
        Returns a tensor product with sorted components.
        """
        return TensMul(*self._sort_args_for_sorted_components()).doit()

    def perm2tensor(self, g, is_canon_bp=False):
        """
        Returns the tensor corresponding to the permutation ``g``

        For further details, see the method in ``TIDS`` with the same name.
        """
        return perm2tensor(self, g, is_canon_bp=is_canon_bp)

    def canon_bp(self):
        """
        Canonicalize using the Butler-Portugal algorithm for canonicalization
        under monoterm symmetries.

        Examples
        ========

        >>> from sympy.tensor.tensor import TensorIndexType, tensor_indices, TensorHead, TensorSymmetry
        >>> Lorentz = TensorIndexType('Lorentz', dummy_fmt='L')
        >>> m0, m1, m2 = tensor_indices('m0,m1,m2', Lorentz)
        >>> A = TensorHead('A', [Lorentz]*2, TensorSymmetry.fully_symmetric(-2))
        >>> t = A(m0,-m1)*A(m1,-m0)
        >>> t.canon_bp()
        -A(L_0, L_1)*A(-L_0, -L_1)
        >>> t = A(m0,-m1)*A(m1,-m2)*A(m2,-m0)
        >>> t.canon_bp()
        0
        """
        if self._is_canon_bp:
            return self
        expr = self.expand()
        if isinstance(expr, TensAdd):
            return expr.canon_bp()
        if not expr.components:
            return expr
        t = expr.sorted_components()
        g, dummies, msym = t._index_structure.indices_canon_args()
        v = components_canon_args(t.components)
        can = canonicalize(g, dummies, msym, *v)
        if can == 0:
            return S.Zero
        tmul = t.perm2tensor(can, True)
        return tmul

    def contract_delta(self, delta):
        t = self.contract_metric(delta)
        return t

    def _get_indices_to_args_pos(self):
        """
        Get a dict mapping the index position to TensMul's argument number.
        """
        pos_map = dict()
        pos_counter = 0
        for arg_i, arg in enumerate(self.args):
            if not isinstance(arg, TensExpr):
                continue
            assert isinstance(arg, Tensor)
            for i in range(arg.ext_rank):
                pos_map[pos_counter] = arg_i
                pos_counter += 1
        return pos_map

    def contract_metric(self, g):
        """
        Raise or lower indices with the metric ``g``

        Parameters
        ==========

        g : metric

        Notes
        =====

        see the ``TensorIndexType`` docstring for the contraction conventions

        Examples
        ========

        >>> from sympy.tensor.tensor import TensorIndexType, tensor_indices, tensor_heads
        >>> Lorentz = TensorIndexType('Lorentz', dummy_fmt='L')
        >>> m0, m1, m2 = tensor_indices('m0,m1,m2', Lorentz)
        >>> g = Lorentz.metric
        >>> p, q = tensor_heads('p,q', [Lorentz])
        >>> t = p(m0)*q(m1)*g(-m0, -m1)
        >>> t.canon_bp()
        metric(L_0, L_1)*p(-L_0)*q(-L_1)
        >>> t.contract_metric(g).canon_bp()
        p(L_0)*q(-L_0)
        """
        expr = self.expand()
        if self != expr:
            expr = expr.canon_bp()
            return expr.contract_metric(g)
        pos_map = self._get_indices_to_args_pos()
        args = list(self.args)

        antisym = g.index_types[0].metric_antisym

        # list of positions of the metric ``g`` inside ``args``
        gpos = [i for i, x in enumerate(self.args) if isinstance(x, Tensor) and x.component == g]
        if not gpos:
            return self

        # Sign is either 1 or -1, to correct the sign after metric contraction
        # (for spinor indices).
        sign = 1
        dum = self.dum[:]
        free = self.free[:]
        elim = set()
        for gposx in gpos:
            if gposx in elim:
                continue
            free1 = [x for x in free if pos_map[x[1]] == gposx]
            dum1 = [x for x in dum if pos_map[x[0]] == gposx or pos_map[x[1]] == gposx]
            if not dum1:
                continue
            elim.add(gposx)
            # subs with the multiplication neutral element, that is, remove it:
            args[gposx] = 1
            if len(dum1) == 2:
                if not antisym:
                    dum10, dum11 = dum1
                    if pos_map[dum10[1]] == gposx:
                        # the index with pos p0 contravariant
                        p0 = dum10[0]
                    else:
                        # the index with pos p0 is covariant
                        p0 = dum10[1]
                    if pos_map[dum11[1]] == gposx:
                        # the index with pos p1 is contravariant
                        p1 = dum11[0]
                    else:
                        # the index with pos p1 is covariant
                        p1 = dum11[1]

                    dum.append((p0, p1))
                else:
                    dum10, dum11 = dum1
                    # change the sign to bring the indices of the metric to contravariant
                    # form; change the sign if dum10 has the metric index in position 0
                    if pos_map[dum10[1]] == gposx:
                        # the index with pos p0 is contravariant
                        p0 = dum10[0]
                        if dum10[1] == 1:
                            sign = -sign
                    else:
                        # the index with pos p0 is covariant
                        p0 = dum10[1]
                        if dum10[0] == 0:
                            sign = -sign
                    if pos_map[dum11[1]] == gposx:
                        # the index with pos p1 is contravariant
                        p1 = dum11[0]
                        sign = -sign
                    else:
                        # the index with pos p1 is covariant
                        p1 = dum11[1]

                    dum.append((p0, p1))

            elif len(dum1) == 1:
                if not antisym:
                    dp0, dp1 = dum1[0]
                    if pos_map[dp0] == pos_map[dp1]:
                        # g(i, -i)
                        typ = g.index_types[0]
                        if typ._dim is None:
                            raise ValueError('dimension not assigned')
                        sign = sign*typ._dim

                    else:
                        # g(i0, i1)*p(-i1)
                        if pos_map[dp0] == gposx:
                            p1 = dp1
                        else:
                            p1 = dp0

                        ind, p = free1[0]
                        free.append((ind, p1))
                else:
                    dp0, dp1 = dum1[0]
                    if pos_map[dp0] == pos_map[dp1]:
                        # g(i, -i)
                        typ = g.index_types[0]
                        if typ._dim is None:
                            raise ValueError('dimension not assigned')
                        sign = sign*typ._dim

                        if dp0 < dp1:
                            # g(i, -i) = -D with antisymmetric metric
                            sign = -sign
                    else:
                        # g(i0, i1)*p(-i1)
                        if pos_map[dp0] == gposx:
                            p1 = dp1
                            if dp0 == 0:
                                sign = -sign
                        else:
                            p1 = dp0
                        ind, p = free1[0]
                        free.append((ind, p1))
            dum = [x for x in dum if x not in dum1]
            free = [x for x in free if x not in free1]

        # shift positions:
        shift = 0
        shifts = [0]*len(args)
        for i in range(len(args)):
            if i in elim:
                shift += 2
                continue
            shifts[i] = shift
        free = [(ind, p - shifts[pos_map[p]]) for (ind, p) in free if pos_map[p] not in elim]
        dum = [(p0 - shifts[pos_map[p0]], p1 - shifts[pos_map[p1]]) for i, (p0, p1) in enumerate(dum) if pos_map[p0] not in elim and pos_map[p1] not in elim]

        res = sign*TensMul(*args).doit()
        if not isinstance(res, TensExpr):
            return res
        im = _IndexStructure.from_components_free_dum(res.components, free, dum)
        return res._set_new_index_structure(im)

    def _set_new_index_structure(self, im, is_canon_bp=False):
        indices = im.get_indices()
        return self._set_indices(*indices, is_canon_bp=is_canon_bp)

    def _set_indices(self, *indices, **kw_args):
        if len(indices) != self.ext_rank:
            raise ValueError("indices length mismatch")
        args = list(self.args)[:]
        pos = 0
        is_canon_bp = kw_args.pop('is_canon_bp', False)
        for i, arg in enumerate(args):
            if not isinstance(arg, TensExpr):
                continue
            assert isinstance(arg, Tensor)
            ext_rank = arg.ext_rank
            args[i] = arg._set_indices(*indices[pos:pos+ext_rank])
            pos += ext_rank
        return TensMul(*args, is_canon_bp=is_canon_bp).doit()

    @staticmethod
    def _index_replacement_for_contract_metric(args, free, dum):
        for arg in args:
            if not isinstance(arg, TensExpr):
                continue
            assert isinstance(arg, Tensor)

    def substitute_indices(self, *index_tuples):
        return substitute_indices(self, *index_tuples)

    def __call__(self, *indices):
        """Returns tensor product with ordered free indices replaced by ``indices``

        Examples
        ========

        >>> from sympy import Symbol
        >>> from sympy.tensor.tensor import TensorIndexType, tensor_indices, tensor_heads
        >>> D = Symbol('D')
        >>> Lorentz = TensorIndexType('Lorentz', dim=D, dummy_fmt='L')
        >>> i0,i1,i2,i3,i4 = tensor_indices('i0:5', Lorentz)
        >>> g = Lorentz.metric
        >>> p, q = tensor_heads('p,q', [Lorentz])
        >>> t = p(i0)*q(i1)*q(-i1)
        >>> t(i1)
        p(i1)*q(L_0)*q(-L_0)
        """
        free_args = self.free_args
        indices = list(indices)
        if [x.tensor_index_type for x in indices] != [x.tensor_index_type for x in free_args]:
            raise ValueError('incompatible types')
        if indices == free_args:
            return self
        t = self.fun_eval(*list(zip(free_args, indices)))

        # object is rebuilt in order to make sure that all contracted indices
        # get recognized as dummies, but only if there are contracted indices.
        if len(set(i if i.is_up else -i for i in indices)) != len(indices):
            return t.func(*t.args)
        return t

    def _extract_data(self, replacement_dict):
        args_indices, arrays = zip(*[arg._extract_data(replacement_dict) for arg in self.args if isinstance(arg, TensExpr)])
        coeff = reduce(operator.mul, [a for a in self.args if not isinstance(a, TensExpr)], S.One)
        indices, free, free_names, dummy_data = TensMul._indices_to_free_dum(args_indices)
        dum = TensMul._dummy_data_to_dum(dummy_data)
        ext_rank = self.ext_rank
        free.sort(key=lambda x: x[1])
        free_indices = [i[0] for i in free]
        return free_indices, coeff*_TensorDataLazyEvaluator.data_contract_dum(arrays, dum, ext_rank)

    @property
    def data(self):
        deprecate_data()
        dat = _tensor_data_substitution_dict[self.expand()]
        return dat

    @data.setter
    def data(self, data):
        deprecate_data()
        raise ValueError("Not possible to set component data to a tensor expression")

    @data.deleter
    def data(self):
        deprecate_data()
        raise ValueError("Not possible to delete component data to a tensor expression")

    def __iter__(self):
        deprecate_data()
        if self.data is None:
            raise ValueError("No iteration on abstract tensors")
        return self.data.__iter__()

    def _eval_rewrite_as_Indexed(self, *args):
        from sympy import Sum
        index_symbols = [i.args[0] for i in self.get_indices()]
        args = [arg.args[0] if isinstance(arg, Sum) else arg for arg in args]
        expr = Mul.fromiter(args)
        return self._check_add_Sum(expr, index_symbols)


class TensorElement(TensExpr):
    """
    Tensor with evaluated components.

    Examples
    ========

    >>> from sympy.tensor.tensor import TensorIndexType, TensorHead, TensorSymmetry
    >>> from sympy import symbols
    >>> L = TensorIndexType("L")
    >>> i, j, k = symbols("i j k")
    >>> A = TensorHead("A", [L, L], TensorSymmetry.fully_symmetric(2))
    >>> A(i, j).get_free_indices()
    [i, j]

    If we want to set component ``i`` to a specific value, use the
    ``TensorElement`` class:

    >>> from sympy.tensor.tensor import TensorElement
    >>> te = TensorElement(A(i, j), {i: 2})

    As index ``i`` has been accessed (``{i: 2}`` is the evaluation of its 3rd
    element), the free indices will only contain ``j``:

    >>> te.get_free_indices()
    [j]
    """

    def __new__(cls, expr, index_map):
        if not isinstance(expr, Tensor):
            # remap
            if not isinstance(expr, TensExpr):
                raise TypeError("%s is not a tensor expression" % expr)
            return expr.func(*[TensorElement(arg, index_map) for arg in expr.args])
        expr_free_indices = expr.get_free_indices()
        name_translation = {i.args[0]: i for i in expr_free_indices}
        index_map = {name_translation.get(index, index): value for index, value in index_map.items()}
        index_map = {index: value for index, value in index_map.items() if index in expr_free_indices}
        if len(index_map) == 0:
            return expr
        free_indices = [i for i in expr_free_indices if i not in index_map.keys()]
        index_map = Dict(index_map)
        obj = TensExpr.__new__(cls, expr, index_map)
        obj._free_indices = free_indices
        return obj

    @property
    def free(self):
        return [(index, i) for i, index in enumerate(self.get_free_indices())]

    @property
    def dum(self):
        # TODO: inherit dummies from expr
        return []

    @property
    def expr(self):
        return self._args[0]

    @property
    def index_map(self):
        return self._args[1]

    def get_free_indices(self):
        return self._free_indices

    def get_indices(self):
        return self.get_free_indices()

    def _extract_data(self, replacement_dict):
        ret_indices, array = self.expr._extract_data(replacement_dict)
        index_map = self.index_map
        slice_tuple = tuple(index_map.get(i, slice(None)) for i in ret_indices)
        ret_indices = [i for i in ret_indices if i not in index_map]
        array = array.__getitem__(slice_tuple)
        return ret_indices, array


def canon_bp(p):
    """
    Butler-Portugal canonicalization. See ``tensor_can.py`` from the
    combinatorics module for the details.
    """
    if isinstance(p, TensExpr):
        return p.canon_bp()
    return p

def tensor_mul(*a):
    """
    product of tensors
    """
    if not a:
        return TensMul.from_data(S.One, [], [], [])
    t = a[0]
    for tx in a[1:]:
        t = t*tx
    return t


def riemann_cyclic_replace(t_r):
    """
    replace Riemann tensor with an equivalent expression

    ``R(m,n,p,q) -> 2/3*R(m,n,p,q) - 1/3*R(m,q,n,p) + 1/3*R(m,p,n,q)``

    """
    free = sorted(t_r.free, key=lambda x: x[1])
    m, n, p, q = [x[0] for x in free]
    t0 = S(2)/3*t_r
    t1 = - S(1)/3*t_r.substitute_indices((m,m),(n,q),(p,n),(q,p))
    t2 = S(1)/3*t_r.substitute_indices((m,m),(n,p),(p,n),(q,q))
    t3 = t0 + t1 + t2
    return t3

def riemann_cyclic(t2):
    """
    replace each Riemann tensor with an equivalent expression
    satisfying the cyclic identity.

    This trick is discussed in the reference guide to Cadabra.

    Examples
    ========

    >>> from sympy.tensor.tensor import TensorIndexType, tensor_indices, TensorHead, riemann_cyclic, TensorSymmetry
    >>> Lorentz = TensorIndexType('Lorentz', dummy_fmt='L')
    >>> i, j, k, l = tensor_indices('i,j,k,l', Lorentz)
    >>> R = TensorHead('R', [Lorentz]*4, TensorSymmetry.riemann())
    >>> t = R(i,j,k,l)*(R(-i,-j,-k,-l) - 2*R(-i,-k,-j,-l))
    >>> riemann_cyclic(t)
    0
    """
    t2 = t2.expand()
    if isinstance(t2, (TensMul, Tensor)):
        args = [t2]
    else:
        args = t2.args
    a1 = [x.split() for x in args]
    a2 = [[riemann_cyclic_replace(tx) for tx in y] for y in a1]
    a3 = [tensor_mul(*v) for v in a2]
    t3 = TensAdd(*a3).doit()
    if not t3:
        return t3
    else:
        return canon_bp(t3)


def get_lines(ex, index_type):
    """
    returns ``(lines, traces, rest)`` for an index type,
    where ``lines`` is the list of list of positions of a matrix line,
    ``traces`` is the list of list of traced matrix lines,
    ``rest`` is the rest of the elements ot the tensor.
    """
    def _join_lines(a):
        i = 0
        while i < len(a):
            x = a[i]
            xend = x[-1]
            xstart = x[0]
            hit = True
            while hit:
                hit = False
                for j in range(i + 1, len(a)):
                    if j >= len(a):
                        break
                    if a[j][0] == xend:
                        hit = True
                        x.extend(a[j][1:])
                        xend = x[-1]
                        a.pop(j)
                        continue
                    if a[j][0] == xstart:
                        hit = True
                        a[i] = reversed(a[j][1:]) + x
                        x = a[i]
                        xstart = a[i][0]
                        a.pop(j)
                        continue
                    if a[j][-1] == xend:
                        hit = True
                        x.extend(reversed(a[j][:-1]))
                        xend = x[-1]
                        a.pop(j)
                        continue
                    if a[j][-1] == xstart:
                        hit = True
                        a[i] = a[j][:-1] + x
                        x = a[i]
                        xstart = x[0]
                        a.pop(j)
                        continue
            i += 1
        return a

    arguments = ex.args
    dt = {}
    for c in ex.args:
        if not isinstance(c, TensExpr):
            continue
        if c in dt:
            continue
        index_types = c.index_types
        a = []
        for i in range(len(index_types)):
            if index_types[i] is index_type:
                a.append(i)
        if len(a) > 2:
            raise ValueError('at most two indices of type %s allowed' % index_type)
        if len(a) == 2:
            dt[c] = a
    #dum = ex.dum
    lines = []
    traces = []
    traces1 = []
    #indices_to_args_pos = ex._get_indices_to_args_pos()
    # TODO: add a dum_to_components_map ?
    for p0, p1, c0, c1 in ex.dum_in_args:
        if arguments[c0] not in dt:
            continue
        if c0 == c1:
            traces.append([c0])
            continue
        ta0 = dt[arguments[c0]]
        ta1 = dt[arguments[c1]]
        if p0 not in ta0:
            continue
        if ta0.index(p0) == ta1.index(p1):
            # case gamma(i,s0,-s1) in c0, gamma(j,-s0,s2) in c1;
            # to deal with this case one could add to the position
            # a flag for transposition;
            # one could write [(c0, False), (c1, True)]
            raise NotImplementedError
        # if p0 == ta0[1] then G in pos c0 is mult on the right by G in c1
        # if p0 == ta0[0] then G in pos c1 is mult on the right by G in c0
        ta0 = dt[arguments[c0]]
        b0, b1 = (c0, c1) if p0 == ta0[1]  else (c1, c0)
        lines1 = lines[:]
        for line in lines:
            if line[-1] == b0:
                if line[0] == b1:
                    n = line.index(min(line))
                    traces1.append(line)
                    traces.append(line[n:] + line[:n])
                else:
                    line.append(b1)
                break
            elif line[0] == b1:
                line.insert(0, b0)
                break
        else:
            lines1.append([b0, b1])

        lines = [x for x in lines1 if x not in traces1]
        lines = _join_lines(lines)
    rest = []
    for line in lines:
        for y in line:
            rest.append(y)
    for line in traces:
        for y in line:
            rest.append(y)
    rest = [x for x in range(len(arguments)) if x not in rest]

    return lines, traces, rest


def get_free_indices(t):
    if not isinstance(t, TensExpr):
        return ()
    return t.get_free_indices()


def get_indices(t):
    if not isinstance(t, TensExpr):
        return ()
    return t.get_indices()


def get_index_structure(t):
    if isinstance(t, TensExpr):
        return t._index_structure
    return _IndexStructure([], [], [], [])


def get_coeff(t):
    if isinstance(t, Tensor):
        return S.One
    if isinstance(t, TensMul):
        return t.coeff
    if isinstance(t, TensExpr):
        raise ValueError("no coefficient associated to this tensor expression")
    return t

def contract_metric(t, g):
    if isinstance(t, TensExpr):
        return t.contract_metric(g)
    return t


def perm2tensor(t, g, is_canon_bp=False):
    """
    Returns the tensor corresponding to the permutation ``g``

    For further details, see the method in ``TIDS`` with the same name.
    """
    if not isinstance(t, TensExpr):
        return t
    elif isinstance(t, (Tensor, TensMul)):
        nim = get_index_structure(t).perm2tensor(g, is_canon_bp=is_canon_bp)
        res = t._set_new_index_structure(nim, is_canon_bp=is_canon_bp)
        if g[-1] != len(g) - 1:
            return -res

        return res
    raise NotImplementedError()


def substitute_indices(t, *index_tuples):
    """
    Return a tensor with free indices substituted according to ``index_tuples``

    ``index_types`` list of tuples ``(old_index, new_index)``

    Note: this method will neither raise or lower the indices, it will just replace their symbol.

    Examples
    ========

    >>> from sympy.tensor.tensor import TensorIndexType, tensor_indices, tensor_heads, TensorSymmetry
    >>> Lorentz = TensorIndexType('Lorentz', dummy_fmt='L')
    >>> i, j, k, l = tensor_indices('i,j,k,l', Lorentz)
    >>> A, B = tensor_heads('A,B', [Lorentz]*2, TensorSymmetry.fully_symmetric(2))
    >>> t = A(i, k)*B(-k, -j); t
    A(i, L_0)*B(-L_0, -j)
    >>> t.substitute_indices((i,j), (j, k))
    A(j, L_0)*B(-L_0, -k)
    """
    if not isinstance(t, TensExpr):
        return t
    free = t.free
    free1 = []
    for j, ipos in free:
        for i, v in index_tuples:
            if i._name == j._name and i.tensor_index_type == j.tensor_index_type:
                if i._is_up == j._is_up:
                    free1.append((v, ipos))
                else:
                    free1.append((-v, ipos))
                break
        else:
            free1.append((j, ipos))

    t = TensMul.from_data(t.coeff, t.components, free1, t.dum)
    return t


def _expand(expr, **kwargs):
    if isinstance(expr, TensExpr):
        return expr._expand(**kwargs)
    else:
        return expr.expand(**kwargs)<|MERGE_RESOLUTION|>--- conflicted
+++ resolved
@@ -1186,36 +1186,17 @@
     Examples
     ========
 
-<<<<<<< HEAD
-    >>> from sympy.tensor.tensor import TensorIndexType, TensorIndex
-    >>> Lorentz = TensorIndexType('Lorentz', dummy_fmt='L')
-    >>> i = TensorIndex('i', Lorentz); i
-    i
-
-    If you want the index name to be automatically assigned, just put ``True``
-    in the ``name`` field, it will be generated using the reserved character
-    ``_`` in front of its name, in order to avoid conflicts with possible
-    existing indices:
-
-    >>> i0 = TensorIndex(True, Lorentz)
-    >>> i0
-    _i0
-    >>> i1 = TensorIndex(True, Lorentz)
-    >>> i1
-    _i1
-=======
-    >>> from sympy.tensor.tensor import TensorIndexType, TensorIndex, tensor_indices, tensorhead
+    >>> from sympy.tensor.tensor import TensorIndexType, TensorIndex, TensorHead
     >>> Lorentz = TensorIndexType('Lorentz', dummy_fmt='L')
     >>> mu = TensorIndex('mu', Lorentz, is_up=False)
     >>> nu, rho = tensor_indices('nu, rho', Lorentz)
-    >>> A = tensorhead('A', [Lorentz, Lorentz])
+    >>> A = TensorHead('A', [Lorentz, Lorentz])
     >>> A(mu, nu)
     A(-mu, nu)
     >>> A(-mu, -rho)
     A(mu, -rho)
     >>> A(mu, -mu)
     A(-L_0, L_0)
->>>>>>> 1e873561
     """
     def __new__(cls, name, tensortype, is_up=True):
         if isinstance(name, string_types):
@@ -1320,13 +1301,9 @@
 
     A tensor can have an arbitrary monoterm symmetry provided by its BSGS.
     Multiterm symmetries, like the cyclic symmetry of the Riemann tensor
-<<<<<<< HEAD
     (i.e., Bianchi identity), are not covered. See combinatorics module for
     information on how to generate BSGS for a general index permutation group.
     Simple symmetries can be generated using built-in methods.
-=======
-    (Bianchi identity), are not covered
->>>>>>> 1e873561
 
     See Also
     ========
@@ -1571,27 +1548,6 @@
 
     comm : commutation group number
     see ``_TensorManager.set_comm``
-<<<<<<< HEAD
-=======
-
-
-    Examples
-    ========
-
-    >>> from sympy.tensor.tensor import TensorIndexType, tensor_indices, tensorhead
-    >>> Lorentz = TensorIndexType('Lorentz', dummy_fmt='L')
-    >>> a, b = tensor_indices('a,b', Lorentz)
-    >>> A = tensorhead('A', [Lorentz]*2, [[1]*2])
-    >>> A(a, -b)
-    A(a, -b)
-
-    If no symmetry parameter is provided, assume there are no index symmetries:
-
-    >>> B = tensorhead('B', [Lorentz, Lorentz])
-    >>> B(a, -b)
-    B(a, -b)
-
->>>>>>> 1e873561
     """
     deprecate_tensorhead()
     if sym is None:
@@ -1637,7 +1593,6 @@
     Examples
     ========
 
-<<<<<<< HEAD
     Define a fully antisymmetric tensor of rank 2:
 
     >>> from sympy.tensor.tensor import TensorIndexType, TensorHead, TensorSymmetry
@@ -1652,9 +1607,6 @@
     examples.
 
     >>> from sympy.tensor.tensor import tensor_indices
-=======
-    >>> from sympy.tensor.tensor import TensorIndexType, tensorhead, tensor_indices
->>>>>>> 1e873561
     >>> from sympy import diag
     >>> Lorentz = TensorIndexType('Lorentz', dummy_fmt='L')
     >>> i0, i1 = tensor_indices('i0:2', Lorentz)
