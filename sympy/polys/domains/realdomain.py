--- conflicted
+++ resolved
@@ -107,12 +107,7 @@
         return self.zero
 
     def div(self, a, b):
-<<<<<<< HEAD
-        """Division of `a` and `b`, implies `__div__`. """
-        return a / b, self.zero
-=======
         """Division of ``a`` and ``b``, implies ``__div__``. """
->>>>>>> 49f0b4b1
 
     def gcd(self, a, b):
         """Returns GCD of ``a`` and ``b``. """
